--- conflicted
+++ resolved
@@ -208,12 +208,8 @@
       Bundler.settings.without  = opts[:without] unless opts[:without].empty?
       Bundler.ui.be_quiet! if opts[:quiet]
 
-<<<<<<< HEAD
       Bundler::Fetcher.disable_endpoint = opts["full-index"]
-
-=======
-      Gem.load_plugins
->>>>>>> 7b4bd9e3
+      Gem.load_plugins # rubygems plugins can hook into the gem install process
       Installer.install(Bundler.root, Bundler.definition, opts)
       Bundler.load.cache if Bundler.root.join("vendor/cache").exist? && !options["no-cache"]
 
@@ -259,7 +255,7 @@
       end
 
       opts = {"update" => true, "local" => options[:local]}
-      Gem.load_plugins
+      Gem.load_plugins # rubygems plugins can hook into the gem install process
       Installer.install Bundler.root, Bundler.definition, opts
       Bundler.load.cache if Bundler.root.join("vendor/cache").exist?
       Bundler.ui.confirm "Your bundle is updated! " +
