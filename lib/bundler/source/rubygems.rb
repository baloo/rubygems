--- conflicted
+++ resolved
@@ -196,25 +196,19 @@
         end
       end
 
-<<<<<<< HEAD
       def fetchers
         @fetchers ||= remotes.map do |uri|
             Bundler::Fetcher.new(uri)
         end
       end
 
-=======
->>>>>>> 8beeb91d
     protected
 
       def credless_remotes
         remotes.map(&method(:suppress_configured_credentials))
       end
-<<<<<<< HEAD
-=======
 
     private
->>>>>>> 8beeb91d
 
       def source_uris_for_spec(spec)
         specs.search_all(spec.name).inject([]) do |uris, s|
@@ -222,8 +216,6 @@
           uris
         end
       end
-
-    private
 
       def loaded_from(spec)
         "#{Bundler.rubygems.gem_dir}/specifications/#{spec.full_name}.gemspec"
