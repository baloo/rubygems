--- conflicted
+++ resolved
@@ -3,16 +3,13 @@
 Bugfixes:
 
   - don't warn about sudo when installing on Windows (#2984, @indirect)
-<<<<<<< HEAD
+  - don't store configured source credentials in Gemfile.lock (#3045, @lhz)
 
 Features:
 
   - add support for SVN sources (@msnexploder)
   - add metadata allowed_push_host to new gem template (#3002, @juanitofatas)
   - adds a `--no-install` flag to `bundle package`
-=======
-  - don't store configured source credentials in Gemfile.lock (#3045, @lhz)
->>>>>>> 7ad17ed6
 
 ## 1.6.2 (2014-04-13)
 
