--- conflicted
+++ resolved
@@ -90,8 +90,6 @@
 
       @source_changes = converge_sources
       @dependency_changes = converge_dependencies
-<<<<<<< HEAD
-=======
 
       fixup_dependency_types!
     end
@@ -109,7 +107,6 @@
           ld.instance_variable_set(:@type, d.type)
         end
       end
->>>>>>> a0b6dfc9
     end
 
     def resolve_with_cache!
@@ -177,11 +174,7 @@
 
     def resolve
       @resolve ||= begin
-<<<<<<< HEAD
-        if Bundler.settings[:frozen] || (!@source_changes && !@dependency_changes)
-=======
         if Bundler.settings[:frozen] || (!@unlocking && !@source_changes && !@dependency_changes && !@new_platform && !@path_changes)
->>>>>>> a0b6dfc9
           @locked_specs
         else
           last_resolve = converge_locked_specs
@@ -412,12 +405,7 @@
           dep.source = @sources.find { |s| dep.source == s }
         end
       end
-<<<<<<< HEAD
-
-      (@dependencies & @locked_deps).empty?
-=======
       Set.new(@dependencies) != Set.new(@locked_deps)
->>>>>>> a0b6dfc9
     end
 
     # Remove elements from the locked specs that are expired. This will most
