require 'erb'
require 'rubygems/dependency_installer'
require 'bundler/parallel_workers'

module Bundler
  class Installer < Environment
    class << self
      attr_accessor :post_install_messages
    end

    # Begins the installation process for Bundler.
    # For more information see the #run method on this class.
    def self.install(root, definition, options = {})
      installer = new(root, definition)
      installer.run(options)
      installer
    end

    # Runs the install procedures for a specific Gemfile.
    #
    # Firstly, this method will check to see if Bundler.bundle_path exists
    # and if not then will create it. This is usually the location of gems
    # on the system, be it RVM or at a system path.
    #
    # Secondly, it checks if Bundler has been configured to be "frozen"
    # Frozen ensures that the Gemfile and the Gemfile.lock file are matching.
    # This stops a situation where a developer may update the Gemfile but may not run
    # `bundle install`, which leads to the Gemfile.lock file not being correctly updated.
    # If this file is not correctly updated then any other developer running
    # `bundle install` will potentially not install the correct gems.
    #
    # Thirdly, Bundler checks if there are any dependencies specified in the Gemfile using
    # Bundler::Environment#dependencies. If there are no dependencies specified then
    # Bundler returns a warning message stating so and this method returns.
    #
    # Fourthly, Bundler checks if the default lockfile (Gemfile.lock) exists, and if so
    # then proceeds to set up a defintion based on the default gemfile (Gemfile) and the
    # default lock file (Gemfile.lock). However, this is not the case if the platform is different
    # to that which is specified in Gemfile.lock, or if there are any missing specs for the gems.
    #
    # Fifthly, Bundler resolves the dependencies either through a cache of gems or by remote.
    # This then leads into the gems being installed, along with stubs for their executables,
    # but only if the --binstubs option has been passed or Bundler.options[:bin] has been set
    # earlier.
    #
    # Sixthly, a new Gemfile.lock is created from the installed gems to ensure that the next time
    # that a user runs `bundle install` they will receive any updates from this process.
    #
    # Finally: TODO add documentation for how the standalone process works.
    def run(options)
      # Create the BUNDLE_PATH directory
      begin
        Bundler.bundle_path.mkpath unless Bundler.bundle_path.exist?
      rescue Errno::EEXIST
        raise PathError, "Could not install to path `#{Bundler.settings[:path]}` " +
          "because of an invalid symlink. Remove the symlink so the directory can be created."
      end

      if Bundler.settings[:frozen]
        @definition.ensure_equivalent_gemfile_and_lockfile(options[:deployment])
      end

      if dependencies.empty?
        Bundler.ui.warn "The Gemfile specifies no dependencies"
        lock
        return
      end

      if Bundler.default_lockfile.exist? && !options["update"]
        local = Bundler.ui.silence do
          begin
            tmpdef = Definition.build(Bundler.default_gemfile, Bundler.default_lockfile, nil)
            true unless tmpdef.new_platform? || tmpdef.missing_specs.any?
          rescue BundlerError
          end
        end
      end

      # Since we are installing, we can resolve the definition
      # using remote specs
      unless local
        options["local"] ? @definition.resolve_with_cache! : @definition.resolve_remotely!
      end
      # Must install gems in the order that the resolver provides
      # as dependencies might actually affect the installation of
      # the gem.
      Installer.post_install_messages = {}

      # the order that the resolver provides is significant, since
      # dependencies might actually affect the installation of a gem.
      # that said, it's a rare situation (other than rake), and parallel
      # installation is just SO MUCH FASTER. so we let people opt in.
      jobs = [Bundler.settings[:jobs].to_i-1, 1].max
      if jobs > 1 && can_install_parallely?
        install_in_parallel jobs, options[:standalone]
      else
        install_sequentially options[:standalone]
      end

      lock
      generate_standalone(options[:standalone]) if options[:standalone]
    end

    def install_gem_from_spec(spec, standalone = false, worker = 0)
      # Fetch the build settings, if there are any
      settings             = Bundler.settings["build.#{spec.name}"]
      install_message      = nil
      post_install_message = nil
      debug_message        = nil
      Bundler.rubygems.with_build_args [settings] do
        install_message, post_install_message, debug_message = spec.source.install(spec)
        if install_message.include? 'Installing'
          Bundler.ui.confirm install_message
        else
          Bundler.ui.info install_message
        end
        Bundler.ui.debug debug_message if debug_message
        spec_info = "#{worker}:  #{spec.name} (#{spec.version}) from #{spec.loaded_from}"
        Bundler.ui.debug spec_info
      end

      if Bundler.settings[:bin] && standalone
        generate_standalone_bundler_executable_stubs(spec)
      elsif Bundler.settings[:bin]
        generate_bundler_executable_stubs(spec, :force => true)
      end

      FileUtils.rm_rf(Bundler.tmp)
      post_install_message
    rescue Exception => e
      # if install hook failed or gem signature is bad, just die
      raise e if e.is_a?(Bundler::InstallHookError) || e.is_a?(Bundler::SecurityError)

      # other failure, likely a native extension build failure
      Bundler.ui.info ""
      Bundler.ui.warn "#{e.class}: #{e.message}"
      msg = "An error occurred while installing #{spec.name} (#{spec.version}),"
      msg << " and Bundler cannot continue."

      unless spec.source.options["git"]
        msg << "\nMake sure that `gem install"
        msg << " #{spec.name} -v '#{spec.version}'` succeeds before bundling."
      end
      Bundler.ui.debug e.backtrace.join("\n")
      raise Bundler::InstallError, msg
    end

    def generate_bundler_executable_stubs(spec, options = {})
      if options[:binstubs_cmd] && spec.executables.empty?
        options = {}
        spec.runtime_dependencies.each do |dep|
          bins = @definition.specs[dep].first.executables
          options[dep.name] = bins unless bins.empty?
        end
        if options.any?
          Bundler.ui.warn "#{spec.name} has no executables, but you may want " +
            "one from a gem it depends on."
          options.each{|name,bins| Bundler.ui.warn "  #{name} has: #{bins.join(', ')}" }
        else
          Bundler.ui.warn "There are no executables for the gem #{spec.name}."
        end
        return
      end

      # double-assignment to avoid warnings about variables that will be used by ERB
      bin_path = bin_path = Bundler.bin_path
      template = template = File.read(File.expand_path('../templates/Executable', __FILE__))
      relative_gemfile_path = relative_gemfile_path = Bundler.default_gemfile.relative_path_from(bin_path)
      ruby_command = ruby_command = Thor::Util.ruby_command

      exists = []
      spec.executables.each do |executable|
        next if executable == "bundle"

        binstub_path = "#{bin_path}/#{executable}"
        if File.exists?(binstub_path) && !options[:force]
          exists << executable
          next
        end

        File.open(binstub_path, 'w', 0777 & ~File.umask) do |f|
          f.puts ERB.new(template, nil, '-').result(binding)
        end
      end

      if options[:binstubs_cmd] && exists.any?
        case exists.size
        when 1
          Bundler.ui.warn "Skipped #{exists[0]} since it already exists."
        when 2
          Bundler.ui.warn "Skipped #{exists.join(' and ')} since they already exist."
        else
          items = exists[0...-1].empty? ? nil : exists[0...-1].join(', ')
          skipped = [items, exists[-1]].compact.join(' and ')
          Bundler.ui.warn "Skipped #{skipped} since they already exist."
        end
        Bundler.ui.warn "If you want to overwrite skipped stubs, use --force."
      end
    end

  private

    def can_install_parallely?
      min_rubygems = "2.0.7"
      if Bundler.current_ruby.mri? || Bundler.rubygems.provides?(">= #{min_rubygems}")
        true
      else
        Bundler.ui.warn "Rubygems #{Gem::VERSION} is not threadsafe, so your "\
          "gems must be installed one at a time. Upgrade to Rubygems " \
          "#{min_rubygems} or higher to enable parallel gem installation."
        false
      end
    end

    def generate_standalone_bundler_executable_stubs(spec)
      # double-assignment to avoid warnings about variables that will be used by ERB
      bin_path = Bundler.bin_path
      template = File.read(File.expand_path('../templates/Executable.standalone', __FILE__))
      ruby_command = ruby_command = Thor::Util.ruby_command

      spec.executables.each do |executable|
        next if executable == "bundle"
        standalone_path = standalone_path = Pathname(Bundler.settings[:path]).expand_path.relative_path_from(bin_path)
        executable_path = executable_path = Pathname(spec.full_gem_path).join(spec.bindir, executable).relative_path_from(bin_path)
        File.open "#{bin_path}/#{executable}", 'w', 0755 do |f|
          f.puts ERB.new(template, nil, '-').result(binding)
        end
      end
    end

    def generate_standalone(groups)
      standalone_path = Bundler.settings[:path]
      bundler_path = File.join(standalone_path, "bundler")
      FileUtils.mkdir_p(bundler_path)

      paths = []

      if groups.empty?
        specs = @definition.requested_specs
      else
        specs = @definition.specs_for groups.map { |g| g.to_sym }
      end

      specs.each do |spec|
        next if spec.name == "bundler"

        spec.require_paths.each do |path|
          full_path = File.join(spec.full_gem_path, path)
          gem_path = Pathname.new(full_path).relative_path_from(Bundler.root.join(bundler_path))
          paths << gem_path.to_s.sub("#{Bundler.ruby_version.engine}/#{RbConfig::CONFIG['ruby_version']}", '#{ruby_engine}/#{ruby_version}')
        end
      end


      File.open File.join(bundler_path, "setup.rb"), "w" do |file|
        file.puts "require 'rbconfig'"
        file.puts "# ruby 1.8.7 doesn't define RUBY_ENGINE"
        file.puts "ruby_engine = defined?(RUBY_ENGINE) ? RUBY_ENGINE : 'ruby'"
        file.puts "ruby_version = RbConfig::CONFIG[\"ruby_version\"]"
        file.puts "path = File.expand_path('..', __FILE__)"
        paths.each do |path|
          file.puts %{$:.unshift File.expand_path("\#{path}/#{path}")}
        end
      end
    end

    def install_sequentially(standalone)
      specs.each do |spec|
        message = install_gem_from_spec spec, standalone, 0
        if message
          Installer.post_install_messages[spec.name] = message
        end
      end
    end

    def install_in_parallel(size, standalone)
      name2spec = {}
      remains = {}
      enqueued = {}
      specs.each do |spec|
        name2spec[spec.name] = spec
        remains[spec.name] = true
      end

      worker_pool = ParallelWorkers.worker_pool size, lambda { |name, worker|
        spec = name2spec[name]
        message = install_gem_from_spec spec, standalone, worker
        { :name => spec.name, :post_install => message }
      }
<<<<<<< HEAD

      # Keys in the remains hash represent uninstalled gems specs.
      # We enqueue all gem specs that do not have any dependencies.
      # Later we call this lambda again to install specs that depended on
      # previously installed specifications. We continue until all specs
      # are installed.
      enqueue_remaining_specs = lambda do
        remains.keys.each do |name|
          next if enqueued[name]
          spec = name2spec[name]
          if ready_to_install?(spec, remains)
            worker_pool.enq name
            enqueued[name] = true
          end
=======
      specs.each do |spec|
        if ready_to_install?(spec, remains)
          worker_pool.enq spec.name
          enqueued[spec.name] = true
>>>>>>> bd79e2a5
        end
      end
      enqueue_remaining_specs.call

      until remains.empty?
        message = worker_pool.deq
        remains.delete message[:name]
        if message[:post_install]
          Installer.post_install_messages[message[:name]] = message[:post_install]
        end
<<<<<<< HEAD
        enqueue_remaining_specs.call
=======
        remains.keys.each do |name|
          next if enqueued[name]
          spec = name2spec[name]
          if ready_to_install?(spec, remains)
            worker_pool.enq name
            enqueued[name] = true
          end
        end
>>>>>>> bd79e2a5
      end
      message
    ensure
      worker_pool && worker_pool.stop
    end

<<<<<<< HEAD
    # We only want to install a gem spec if all its dependencies are met.
    # If the dependency is no longer in the `remains` hash then it has been met.
    # If a dependency is only development or is self referential it can be ignored.
    def ready_to_install?(spec, remains)
      spec.dependencies.none? do |dep|
        next if dep.type == :development || dep.name == spec.name
        remains[dep.name]
=======
    def ready_to_install?(spec, remains)
      spec.dependencies.none? do |dep|
        remains[dep.name] && dep.type != :development && dep.name != spec.name
>>>>>>> bd79e2a5
      end
    end
  end
end<|MERGE_RESOLUTION|>--- conflicted
+++ resolved
@@ -287,27 +287,11 @@
         message = install_gem_from_spec spec, standalone, worker
         { :name => spec.name, :post_install => message }
       }
-<<<<<<< HEAD
-
-      # Keys in the remains hash represent uninstalled gems specs.
-      # We enqueue all gem specs that do not have any dependencies.
-      # Later we call this lambda again to install specs that depended on
-      # previously installed specifications. We continue until all specs
-      # are installed.
-      enqueue_remaining_specs = lambda do
-        remains.keys.each do |name|
-          next if enqueued[name]
-          spec = name2spec[name]
-          if ready_to_install?(spec, remains)
-            worker_pool.enq name
-            enqueued[name] = true
-          end
-=======
+
       specs.each do |spec|
         if ready_to_install?(spec, remains)
           worker_pool.enq spec.name
           enqueued[spec.name] = true
->>>>>>> bd79e2a5
         end
       end
       enqueue_remaining_specs.call
@@ -318,38 +302,18 @@
         if message[:post_install]
           Installer.post_install_messages[message[:name]] = message[:post_install]
         end
-<<<<<<< HEAD
         enqueue_remaining_specs.call
-=======
-        remains.keys.each do |name|
-          next if enqueued[name]
-          spec = name2spec[name]
-          if ready_to_install?(spec, remains)
-            worker_pool.enq name
-            enqueued[name] = true
-          end
-        end
->>>>>>> bd79e2a5
       end
       message
     ensure
       worker_pool && worker_pool.stop
     end
 
-<<<<<<< HEAD
-    # We only want to install a gem spec if all its dependencies are met.
-    # If the dependency is no longer in the `remains` hash then it has been met.
-    # If a dependency is only development or is self referential it can be ignored.
-    def ready_to_install?(spec, remains)
-      spec.dependencies.none? do |dep|
-        next if dep.type == :development || dep.name == spec.name
-        remains[dep.name]
-=======
     def ready_to_install?(spec, remains)
       spec.dependencies.none? do |dep|
         remains[dep.name] && dep.type != :development && dep.name != spec.name
->>>>>>> bd79e2a5
-      end
-    end
+      end
+    end
+
   end
 end