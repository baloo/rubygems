--- conflicted
+++ resolved
@@ -22,11 +22,6 @@
           " sources and change 'https' to 'http'."
       end
     end
-<<<<<<< HEAD
-=======
-
-    attr_reader :has_api
->>>>>>> 1a799527
 
     class << self
       attr_accessor :disable_endpoint
@@ -62,13 +57,8 @@
 
     def initialize(remote_uri)
       @remote_uri = remote_uri
-<<<<<<< HEAD
       @public_uri = remote_uri.dup
       @public_uri.user, @public_uri.password = nil, nil # don't print these
-=======
-      @has_api    = true # will be set to false if the rubygems index is ever fetched
-
->>>>>>> 1a799527
       if USE_PERSISTENT
         @connection ||= Net::HTTP::Persistent.new 'bundler', :ENV
       else
@@ -104,7 +94,6 @@
       index = Index.new
       use_full_source_index = !gem_names || @remote_uri.scheme == "file" || Bundler::Fetcher.disable_endpoint
 
-<<<<<<< HEAD
       if gem_names && use_api
         Bundler.ui.info "Fetching gem metadata from #{@public_uri}", Bundler.ui.debug?
         specs = fetch_remote_specs(gem_names)
@@ -118,35 +107,6 @@
 
         Bundler.ui.info "Fetching source index from #{@public_uri}"
         specs = fetch_all_remote_specs
-=======
-      if use_full_source_index
-        Bundler.ui.info "Fetching source index from #{strip_user_pass_from_uri(@remote_uri)}"
-        specs = fetch_all_remote_specs
-      else
-        Bundler.ui.info "Fetching gem metadata from #{strip_user_pass_from_uri(@remote_uri)}", Bundler.ui.debug?
-        begin
-          specs = fetch_remote_specs(gem_names)
-        # fall back to the legacy index in the following cases
-        # 1. Gemcutter Endpoint doesn't return a 200
-        # 2. Marshal blob doesn't load properly
-        # 3. One of the YAML gemspecs has the Syck::DefaultKey problem
-        rescue HTTPError, TypeError, GemspecError => e
-          # new line now that the dots are over
-          Bundler.ui.info "" unless Bundler.ui.debug?
-
-          if FallbackError === e
-            Bundler.ui.debug "API refused request: #{e.message}"
-          else
-            Bundler.ui.debug "Error during API request. #{e.class}: #{e.message}"
-          end
-
-          Bundler.ui.info "Fetching full source index from #{strip_user_pass_from_uri(@remote_uri)}"
-          specs = fetch_all_remote_specs
-        else
-          # new line now that the dots are over
-          Bundler.ui.info "" unless Bundler.ui.debug?
-        end
->>>>>>> 1a799527
       end
 
       specs[@remote_uri].each do |name, version, platform, dependencies|
@@ -164,13 +124,8 @@
 
       index
     rescue OpenSSL::SSL::SSLError
-<<<<<<< HEAD
       Bundler.ui.info "" if gem_names && use_api # newline after dots
       raise CertificateFailureError.new(@public_uri)
-=======
-      Bundler.ui.info "" if !use_full_source_index # newline after dots
-      raise CertificateFailureError.new(strip_user_pass_from_uri(@remote_uri))
->>>>>>> 1a799527
     end
 
     # fetch index
@@ -293,7 +248,6 @@
 
     # fetch from modern index: specs.4.8.gz
     def fetch_all_remote_specs
-<<<<<<< HEAD
       Bundler.rubygems.sources = ["#{@remote_uri}"]
       Bundler.rubygems.fetch_all_remote_specs
     rescue Gem::RemoteFetcher::FetchError => e
@@ -301,26 +255,6 @@
         raise CertificateFailureError.new(@public_uri)
       else
         raise HTTPError, "Could not fetch specs from #{@public_uri}"
-=======
-      @has_api = false
-      Gem.sources = ["#{@remote_uri}"]
-      spec_list = Hash.new { |h,k| h[k] = [] }
-      begin
-        # Fetch all specs, minus prerelease specs
-        spec_list = Gem::SpecFetcher.new.list(true, false)
-        # Then fetch the prerelease specs
-        begin
-          Gem::SpecFetcher.new.list(false, true).each {|k, v| spec_list[k] += v }
-        rescue Gem::RemoteFetcher::FetchError
-          Bundler.ui.debug "Could not fetch prerelease specs from #{strip_user_pass_from_uri(@remote_uri)}"
-        end
-      rescue Gem::RemoteFetcher::FetchError => e
-        if e.message.match("certificate verify failed")
-          raise CertificateFailureError.new(strip_user_pass_from_uri(@remote_uri))
-        else
-          raise HTTPError, "Could not fetch specs from #{strip_user_pass_from_uri(@remote_uri)}"
-        end
->>>>>>> 1a799527
       end
     end
 
