require 'bundler/vendored_persistent'
require 'securerandom'
require 'cgi'

module Bundler

  # Handles all the fetching with the rubygems server
  class Fetcher
    # This error is raised when it looks like the network is down
    class NetworkDownError < HTTPError; end
    # This error is raised if the API returns a 413 (only printed in verbose)
    class FallbackError < HTTPError; end
    # This is the error raised if OpenSSL fails the cert verification
    class CertificateFailureError < HTTPError
      def initialize(remote_uri)
        super "Could not verify the SSL certificate for #{remote_uri}.\nThere" \
          " is a chance you are experiencing a man-in-the-middle attack, but" \
          " most likely your system doesn't have the CA certificates needed" \
          " for verification. For information about OpenSSL certificates, see" \
          " bit.ly/ruby-ssl. To connect without using SSL, edit your Gemfile" \
          " sources and change 'https' to 'http'."
      end
    end
    # This is the error raised when a source is HTTPS and OpenSSL didn't load
    class SSLError < HTTPError
      def initialize(msg = nil)
        super msg || "Could not load OpenSSL.\n" \
            "You must recompile Ruby with OpenSSL support or change the sources in your " \
            "Gemfile from 'https' to 'http'. Instructions for compiling with OpenSSL " \
            "using RVM are available at rvm.io/packages/openssl."
      end
    end
    # This error is raised if HTTP authentication is required, but not provided.
    class AuthenticationRequiredError < HTTPError
      def initialize(remote_uri)
        super "Authentication is required for #{remote_uri}.\n" \
          "Please supply credentials for this source. You can do this by running:\n" \
          " bundle config #{remote_uri} username:password"
      end
    end
    # This error is raised if HTTP authentication is provided, but incorrect.
    class BadAuthenticationError < HTTPError
      def initialize(remote_uri)
        super "Bad username or password for #{remote_uri}.\n" \
          "Please double-check your credentials and correct them."
      end
    end

    # Exceptions classes that should bypass retry attempts. If your password didn't work the
    # first time, it's not going to the third time.
    AUTH_ERRORS = [AuthenticationRequiredError, BadAuthenticationError]

    class << self
      attr_accessor :disable_endpoint, :api_timeout, :redirect_limit, :max_retries

      def download_gem_from_uri(spec, uri)
        spec.fetch_platform

        download_path = Bundler.requires_sudo? ? Bundler.tmp(spec.full_name) : Bundler.rubygems.gem_dir
        gem_path = "#{Bundler.rubygems.gem_dir}/cache/#{spec.full_name}.gem"

        FileUtils.mkdir_p("#{download_path}/cache")
        Bundler.rubygems.download_gem(spec, uri, download_path)

        if Bundler.requires_sudo?
          Bundler.mkdir_p "#{Bundler.rubygems.gem_dir}/cache"
          Bundler.sudo "mv #{Bundler.tmp(spec.full_name)}/cache/#{spec.full_name}.gem #{gem_path}"
        end

        gem_path
      end

      def user_agent
        @user_agent ||= begin
          ruby = Bundler.ruby_version

          agent = "bundler/#{Bundler::VERSION}"
          agent << " rubygems/#{Gem::VERSION}"
          agent << " ruby/#{ruby.version}"
          agent << " (#{ruby.host})"
          agent << " command/#{ARGV.first}"

          if ruby.engine != "ruby"
            # engine_version raises on unknown engines
            engine_version = ruby.engine_version rescue "???"
            agent << " #{ruby.engine}/#{engine_version}"
          end

          # add a random ID so we can consolidate runs server-side
          agent << " " << SecureRandom.hex(8)

          # add any user agent strings set in the config
          extra_ua = Bundler.settings[:user_agent]
          agent << " " << extra_ua if extra_ua

          agent
        end
      end

    end

    def initialize(remote_uri)
      @redirect_limit = 5  # How many redirects to allow in one request
      @api_timeout    = 10 # How long to wait for each API call
      @max_retries    = 3  # How many retries for the API call

      @remote_uri = Bundler::Source.mirror_for(remote_uri)
<<<<<<< HEAD
      @public_uri = @remote_uri.dup
      @public_uri.user, @public_uri.password = nil, nil # don't print these
      # TODO: pull auth from config (like #retry_with_auth does) here
=======
      @anonymizable_uri = AnonymizableURI.new(@remote_uri.dup) unless @remote_uri.nil?
>>>>>>> f059f7bb

      Socket.do_not_reverse_lookup = true
      connection # create persistent connection
    end

    def connection
      @connection ||= begin
        needs_ssl = @remote_uri.scheme == "https" ||
          Bundler.settings[:ssl_verify_mode] ||
          Bundler.settings[:ssl_client_cert]
        raise SSLError if needs_ssl && !defined?(OpenSSL::SSL)

        con = Net::HTTP::Persistent.new 'bundler', :ENV

        if @remote_uri.scheme == "https"
          con.verify_mode = (Bundler.settings[:ssl_verify_mode] ||
            OpenSSL::SSL::VERIFY_PEER)
          con.cert_store = bundler_cert_store
        end

        if Bundler.settings[:ssl_client_cert]
          pem = File.read(Bundler.settings[:ssl_client_cert])
          con.cert = OpenSSL::X509::Certificate.new(pem)
          con.key  = OpenSSL::PKey::RSA.new(pem)
        end

        con.read_timeout = @api_timeout
        con.override_headers["User-Agent"] = self.class.user_agent
        con
      end
    end

    def uri
      @anonymizable_uri.without_credentials unless @anonymizable_uri.nil?
    end

    # fetch a gem specification
    def fetch_spec(spec)
      spec = spec - [nil, 'ruby', '']
      spec_file_name = "#{spec.join '-'}.gemspec"

      uri = URI.parse("#{@remote_uri}#{Gem::MARSHAL_SPEC_DIR}#{spec_file_name}.rz")
      if uri.scheme == 'file'
        Bundler.load_marshal Gem.inflate(Gem.read_binary(uri.path))
      elsif cached_spec_path = gemspec_cached_path(spec_file_name)
        Bundler.load_gemspec(cached_spec_path)
      else
        Bundler.load_marshal Gem.inflate(fetch(uri))
      end
    rescue MarshalError
      raise HTTPError, "Gemspec #{spec} contained invalid data.\n" \
        "Your network or your gem server is probably having issues right now."
    end

    # cached gem specification path, if one exists
    def gemspec_cached_path spec_file_name
      paths = Bundler.rubygems.spec_cache_dirs.map { |dir| File.join(dir, spec_file_name) }
      paths = paths.select {|path| File.file? path }
      paths.first
    end

    # return the specs in the bundler format as an index
    def specs(gem_names, source)
      old = Bundler.rubygems.sources
      index = Index.new

      if gem_names && use_api
        specs = fetch_remote_specs(gem_names)
      end

      if specs.nil?
        # API errors mean we should treat this as a non-API source
        @use_api = false

        specs = Bundler::Retry.new("source fetch", AUTH_ERRORS).attempts do
          fetch_all_remote_specs
        end
      end

      specs[@remote_uri].each do |name, version, platform, dependencies|
        next if name == 'bundler'
        spec = nil
        if dependencies
          spec = EndpointSpecification.new(name, version, platform, dependencies)
        else
          spec = RemoteSpecification.new(name, version, platform, self)
        end
        spec.source = source
        spec.source_uri = @anonymizable_uri
        index << spec
      end

      index
    rescue CertificateFailureError => e
      Bundler.ui.info "" if gem_names && use_api # newline after dots
      raise e
    ensure
      Bundler.rubygems.sources = old
    end

    # fetch index
    def fetch_remote_specs(gem_names, full_dependency_list = [], last_spec_list = [])
      query_list = gem_names - full_dependency_list

      # only display the message on the first run
      if Bundler.ui.debug?
        Bundler.ui.debug "Query List: #{query_list.inspect}"
      else
        Bundler.ui.info ".", false
      end

      return {@remote_uri => last_spec_list} if query_list.empty?

      remote_specs = Bundler::Retry.new("dependency api", AUTH_ERRORS).attempts do
        fetch_dependency_remote_specs(query_list)
      end

      spec_list, deps_list = remote_specs
      returned_gems = spec_list.map {|spec| spec.first }.uniq
      fetch_remote_specs(deps_list, full_dependency_list + returned_gems, spec_list + last_spec_list)
    rescue HTTPError, MarshalError, GemspecError
      Bundler.ui.info "" unless Bundler.ui.debug? # new line now that the dots are over
      Bundler.ui.debug "could not fetch from the dependency API, trying the full index"
      @use_api = false
      return nil
    end

    def use_api
      _use_api(true)
    rescue AuthenticationRequiredError
      retry_with_auth{_use_api(false)}
    end

    def _use_api(reraise_auth_error = false)
      return @use_api if defined?(@use_api)

      if @remote_uri.scheme == "file" || Bundler::Fetcher.disable_endpoint
        @use_api = false
      elsif fetch(dependency_api_uri)
        @use_api = true
      end
    rescue NetworkDownError => e
      raise HTTPError, e.message
    rescue AuthenticationRequiredError => e
      raise e if reraise_auth_error
      false
    rescue HTTPError
      @use_api = false
    end

    def inspect
      "#<#{self.class}:0x#{object_id} uri=#{uri}>"
    end

  protected
    def add_basic_auth(req)
      if @remote_uri.user
        user = CGI.unescape(@remote_uri.user)
        password = @remote_uri.password ? CGI.unescape(@remote_uri.password) : nil
        req.basic_auth(user, password)
      end
    end

  private

    HTTP_ERRORS = [
      Timeout::Error, EOFError, SocketError, Errno::ENETDOWN,
      Errno::EINVAL, Errno::ECONNRESET, Errno::ETIMEDOUT, Errno::EAGAIN,
      Net::HTTPBadResponse, Net::HTTPHeaderSyntaxError, Net::ProtocolError,
      Net::HTTP::Persistent::Error
    ]

    def fetch(uri, counter = 0)
      raise HTTPError, "Too many redirects" if counter >= @redirect_limit

      response = request(uri)
      Bundler.ui.debug("HTTP #{response.code} #{response.message}")

      case response
      when Net::HTTPRedirection
        new_uri = URI.parse(response["location"])
        if new_uri.host == uri.host
          new_uri.user = uri.user
          new_uri.password = uri.password
        end
        fetch(new_uri, counter + 1)
      when Net::HTTPSuccess
        response.body
      when Net::HTTPRequestEntityTooLarge
        raise FallbackError, response.body
      when Net::HTTPUnauthorized, Net::HTTPForbidden
        raise AuthenticationRequiredError, "#{response.class}: #{response.body}"
      else
        raise HTTPError, "#{response.class}: #{response.body}"
      end
    end

    def request(uri)
      Bundler.ui.debug "HTTP GET #{uri}"
      req = Net::HTTP::Get.new uri.request_uri
      add_basic_auth(req)
      result = connection.request(uri, req)

      case result
      when Net::HTTPUnauthorized, Net::HTTPForbidden
        retry_with_auth { request(uri) }
      else
        result
      end
    rescue OpenSSL::SSL::SSLError
      raise CertificateFailureError.new(uri)
    rescue *HTTP_ERRORS => e
      Bundler.ui.trace e
      case e.message
      when /host down:/, /getaddrinfo: nodename nor servname provided/
        raise NetworkDownError, "Could not reach host #{uri.host}. Check your network " \
        "connection and try again."
      else
        raise HTTPError, "Network error while fetching #{uri}"
      end
    end

    def dependency_api_uri(gem_names = [])
      uri = fetch_uri + "api/v1/dependencies"
      uri.query = "gems=#{URI.encode(gem_names.join(","))}" if gem_names.any?
      uri
    end

    # fetch from Gemcutter Dependency Endpoint API
    def fetch_dependency_remote_specs(gem_names)
      Bundler.ui.debug "Query Gemcutter Dependency Endpoint API: #{gem_names.join(',')}"
      marshalled_deps = fetch dependency_api_uri(gem_names)
      gem_list = Bundler.load_marshal(marshalled_deps)
      deps_list = []

      spec_list = gem_list.map do |s|
        dependencies = s[:dependencies].map do |name, requirement|
          dep = well_formed_dependency(name, requirement.split(", "))
          deps_list << dep.name
          dep
        end

        [s[:name], Gem::Version.new(s[:number]), s[:platform], dependencies]
      end

      [spec_list, deps_list.uniq]
    end

    # fetch from modern index: specs.4.8.gz
    def fetch_all_remote_specs
      old_sources = Bundler.rubygems.sources
      Bundler.rubygems.sources = [@remote_uri.to_s]
      Bundler.rubygems.fetch_all_remote_specs
    rescue Gem::RemoteFetcher::FetchError, OpenSSL::SSL::SSLError => e
      case e.message
      when /certificate verify failed/
        raise CertificateFailureError.new(uri)
      when /401|403/
        # Gemfury uses a 403 for unauthenticated requests instead of a 401, so retry auth
        # on both.
        retry_with_auth { fetch_all_remote_specs }
      else
        Bundler.ui.trace e
        raise HTTPError, "Could not fetch specs from #{uri}"
      end
    ensure
      Bundler.rubygems.sources = old_sources
    end

    def well_formed_dependency(name, *requirements)
      Gem::Dependency.new(name, *requirements)
    rescue ArgumentError => e
      illformed = 'Ill-formed requirement ["#<YAML::Syck::DefaultKey'
      raise e unless e.message.include?(illformed)
      puts # we shouldn't print the error message on the "fetching info" status line
      raise GemspecError,
        "Unfortunately, the gem #{s[:name]} (#{s[:number]}) has an invalid " \
        "gemspec. \nPlease ask the gem author to yank the bad version to fix " \
        "this issue. For more information, see http://bit.ly/syck-defaultkey."
    end

    def bundler_cert_store
      store = OpenSSL::X509::Store.new
      if Bundler.settings[:ssl_ca_cert]
        if File.directory? Bundler.settings[:ssl_ca_cert]
          store.add_path Bundler.settings[:ssl_ca_cert]
        else
          store.add_file Bundler.settings[:ssl_ca_cert]
        end
      else
        store.set_default_paths
        certs = File.expand_path("../ssl_certs/*.pem", __FILE__)
        Dir.glob(certs).each { |c| store.add_file c }
      end
      store
    end

    # Attempt to retry with HTTP authentication, if it's appropriate to do so. Yields to a block;
    # the caller should use this to re-attempt the failing request with the altered `@remote_uri`.
    def retry_with_auth
      # Authentication has already been attempted and failed.
      raise BadAuthenticationError.new(uri) if @remote_uri.user

      auth = Bundler.settings[@remote_uri.to_s]

      # Authentication isn't provided at all, by "bundle config" or in the URI.
      raise AuthenticationRequiredError.new(uri) if auth.nil?

      @remote_uri.user, @remote_uri.password = *auth.split(":", 2)
      @anonymizable_uri = AnonymizableURI.new(@remote_uri.dup)
      yield
    end

  private

    def fetch_uri
      @fetch_uri ||= begin
        if @remote_uri.host == "rubygems.org"
          uri = @remote_uri.dup
          uri.host = "bundler.rubygems.org"
          uri
        else
          @remote_uri
        end
      end
    end

  end
end<|MERGE_RESOLUTION|>--- conflicted
+++ resolved
@@ -105,13 +105,7 @@
       @max_retries    = 3  # How many retries for the API call
 
       @remote_uri = Bundler::Source.mirror_for(remote_uri)
-<<<<<<< HEAD
-      @public_uri = @remote_uri.dup
-      @public_uri.user, @public_uri.password = nil, nil # don't print these
-      # TODO: pull auth from config (like #retry_with_auth does) here
-=======
       @anonymizable_uri = AnonymizableURI.new(@remote_uri.dup) unless @remote_uri.nil?
->>>>>>> f059f7bb
 
       Socket.do_not_reverse_lookup = true
       connection # create persistent connection
