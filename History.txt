# coding: UTF-8

<<<<<<< HEAD
=== 3.0.3 / 2019-03-05
=======
=== 2.7.10 / 2019-06-14

Minor enhancements:

* Fix bundler rubygems binstub not properly looking for bundler. Pull request #2426
  by David Rodríguez.
* [BudlerVersionFinder] set .filter! and .compatible? to match only on major versions.
  Pull request #2515 by Colby Swandale.
+ Update for compatibilty with new minitest. Pull request #2118 by MSP-Greg.

=== 2.7.9 / 2019-03-05
>>>>>>> d6bcf506

Security fixes:

* Fixed following vulnerabilities:
  * CVE-2019-8320: Delete directory using symlink when decompressing tar
  * CVE-2019-8321: Escape sequence injection vulnerability in `verbose`
  * CVE-2019-8322: Escape sequence injection vulnerability in `gem owner`
  * CVE-2019-8323: Escape sequence injection vulnerability in API response handling
  * CVE-2019-8324: Installing a malicious gem may lead to arbitrary code execution
  * CVE-2019-8325: Escape sequence injection vulnerability in errors

<<<<<<< HEAD
=== 3.0.2 / 2019-01-01

Minor enhancements:

* Use Bundler-1.17.3. Pull request #2556 by SHIBATA Hiroshi.
* Fix document flag description. Pull request #2555 by Luis Sagastume.

Bug fixes:

* Fix tests when ruby --program-suffix is used without rubygems
  --format-executable. Pull request #2549 by Jeremy Evans.
* Fix Gem::Requirement equality comparison when ~> operator is used. Pull
  request #2554 by Grey Baker.
* Unset SOURCE_DATE_EPOCH in the test cases. Pull request #2558 by Sorah
  Fukumori.
* Restore SOURCE_DATE_EPOCH. Pull request #2560 by SHIBATA Hiroshi.

=== 3.0.1 / 2018-12-23

Bug fixes:

* Ensure globbed files paths are expanded. Pull request #2536 by Tony Ta.
* Dup the Dir.home string before passing it on. Pull request #2545 by
  Charles Oliver Nutter.
* Added permissions to installed files for non-owners. Pull request #2546
  by SHIBATA Hiroshi.
* Restore release task without hoe. Pull request #2547 by SHIBATA Hiroshi.

=== 3.0.0 / 2018-12-19

Major enhancements:

* S3 source. Pull request #1690 by Aditya Prakash.
* Download gems with threads. Pull request #1898 by André Arko.
* Update to SPDX license list 3.0. Pull request #2152 by Mike Linksvayer.
* [GSoC] Multi-factor feature for RubyGems. Pull request #2369 by Qiu
  Chaofan.
* Use bundler 1.17.2. Pull request #2521 by SHIBATA Hiroshi.

Minor enhancements:

* Don't treat inaccessible working directories as build failures. Pull
  request #1135 by Pete.
* Remove useless directory parameter from builders .build methods.
  [rebased]. Pull request #1433 by Kurtis Rainbolt-Greene.
* Skipping more than one gem in pristine. Pull request #1592 by Henne
  Vogelsang.
* Add info command to print information about an installed gem. Pull
  request #2023 by Colby Swandale.
* Add --[no-]check-development option to cleanup command. Pull request
  #2061 by Lin Jen-Shin (godfat).
* Show which gem referenced a missing gem. Pull request #2067 by Artem
  Khramov.
* Prevent to delete to "bundler-" prefix gem like bundler-audit. Pull
  request #2086 by SHIBATA Hiroshi.
* Fix rake install_test_deps once the rake clean_env does not exist. Pull
  request #2090 by Lucas Arantes.
* Workaround common options mutation in Gem::Command test. Pull request
  #2098 by Thibault Jouan.
* Extract a SpecificationPolicy validation class. Pull request #2101 by
  Olle Jonsson.
* Handle environment that does not have `flock` system call. Pull request
  #2107 by SHIBATA Hiroshi.
* Handle the explain option in gem update. Pull request #2110 by Colby
  Swandale.
* Add Gem.operating_system_defaults to allow packagers to override
  defaults. Pull request #2116 by Vít Ondruch.
* Update for compatibilty with new minitest. Pull request #2118 by
  MSP-Greg.
* Make Windows bin stubs portable. Pull request #2119 by MSP-Greg.
* Avoid to warnings about gemspec loadings in rubygems tests. Pull request
  #2125 by SHIBATA Hiroshi.
* Set whether bundler is used for gemdeps with an environmental variable.
  Pull request #2126 by SHIBATA Hiroshi.
* Titleize "GETTING HELP" in readme. Pull request #2136 by Colby Swandale.
* Improve the error message given when using --version with multiple gems
  in the install command. Pull request #2137 by Colby Swandale.
* Use `File.open` instead of `open`. Pull request #2142 by SHIBATA
  Hiroshi.
* Gem::Util.traverse_parents should not crash on permissions error. Pull
  request #2147 by Robert Ulejczyk.
* [Installer] Avoid a #mkdir race condition. Pull request #2148 by Samuel
  Giddins.
* Allow writing gemspecs from gem unpack to location specified by target
  option. Pull request #2150 by Colby Swandale.
* Raise errors in `gem uninstall` when a file in a gem could not be
  removed . Pull request #2154 by Colby Swandale.
* Remove PID from gem index directory. Pull request #2155 by SHIBATA
  Hiroshi.
* Nil guard on `Gem::Specification`. Pull request #2164 by SHIBATA
  Hiroshi.
* Skip broken test with macOS platform. Pull request #2167 by SHIBATA
  Hiroshi.
* Support option for `--destdir` with upgrade installer. Pull request
  #2169 by SHIBATA Hiroshi.
* To use constant instead of hard-coded version. Pull request #2171 by
  SHIBATA Hiroshi.
* Add Rake task to install dev dependencies. Pull request #2173 by Ellen
  Marie Dash.
* Add new sections to the README and explaination of what RubyGems is.
  Pull request #2174 by Colby Swandale.
* Prefer to use `Numeric#zero?` instead of `== 0`. Pull request #2176 by
  SHIBATA Hiroshi.
* Ignore perfomance test of version regexp pattern. Pull request #2179 by
  SHIBATA Hiroshi.
* Ignore .DS_Store files in the update_manifest task. Pull request #2199
  by Colby Swandale.
* Allow building gems without having to be in the gem folder . Pull
  request #2204 by Colby Swandale.
* Added coverage ability used by simplecov. Pull request #2207 by SHIBATA
  Hiroshi.
* Improve invalid proxy error message. Pull request #2217 by Luis
  Sagastume.
* Simplify home directory detection and platform condition. Pull request
  #2218 by SHIBATA Hiroshi.
* Permission options. Pull request #2219 by Nobuyoshi Nakada.
* Improve gemspec and package task. Pull request #2220 by SHIBATA Hiroshi.
* Prefer to use util_spec in `Gem::TestCase`. Pull request #2227 by
  SHIBATA Hiroshi.
*  [Requirement] Treat requirements with == versions as equal. Pull
  request #2230 by Samuel Giddins.
* Add a note for the non-semantically versioned case. Pull request #2242
  by David Rodríguez.
* Keep feature names loaded in the block. Pull request #2261 by Nobuyoshi
  Nakada.
* Tweak warning recommendation. Pull request #2266 by David Rodríguez.
* Show git path in gem env. Pull request #2268 by Luis Sagastume.
* Add `--env-shebang` flag to setup command. Pull request #2271 by James
  Myers.
* Support SOURCE_DATE_EPOCH to make gem spec reproducible. Pull request
  #2278 by Levente Polyak.
* Chdir back to original directory when building an extension fails. Pull
  request #2282 by Samuel Giddins.
* [Rakefile] Add a default task that runs the tests. Pull request #2283 by
  Samuel Giddins.
* Support SOURCE_DATE_EPOCH to make gem tar reproducible. Pull request
  #2289 by Levente Polyak.
* Reset hooks in test cases. Pull request #2297 by Samuel Giddins.
* Minor typo: nokogiri. Pull request #2298 by Darshan Baid.
* Ignore vendored molinillo from code coverage. Pull request #2302 by
  SHIBATA Hiroshi.
* Support IO.copy_stream. Pull request #2303 by okkez.
* Prepare beta release. Pull request #2304 by SHIBATA Hiroshi.
* Add error message when trying to open a default gem. Pull request #2307
  by Luis Sagastume.
* Add alias command 'i' for 'install' command. Pull request #2308 by
  ota42y.
* Cleanup rdoc task in Rakefile. Pull request #2318 by SHIBATA Hiroshi.
* Add testcase to test_gem_text.rb. Pull request #2329 by Oliver.
* Gem build strict option. Pull request #2332 by David Rodríguez.
* Make spec reset more informative. Pull request #2333 by Luis Sagastume.
* [Rakefile] Set bundler build metadata when doing a release. Pull request
  #2335 by Samuel Giddins.
* Speed up globbing relative to given directories. Pull request #2336 by
  Samuel Giddins.
* Remove semver gem build warning. Pull request #2351 by David Rodríguez.
* Expand symlinks in gem path. Pull request #2352 by Benoit Daloze.
* Normalize comment indentations. Pull request #2353 by David Rodríguez.
* Add bindir flag to pristine. Pull request #2361 by Luis Sagastume.
* Add --user-install behaviour to cleanup command. Pull request #2362 by
  Luis Sagastume.
* Allow build options to be passed to Rake. Pull request #2382 by Alyssa
  Ross.
* Add --re-sign flag to cert command. Pull request #2391 by Luis
  Sagastume.
* Fix "interpreted as grouped expression" warning. Pull request #2399 by
  Colby Swandale.
* [Gem::Ext::Builder] Comments to aid future refactoring. Pull request
  #2405 by Ellen Marie Dash.
* Move CONTRIBUTING.rdoc and POLICIES.rdoc documents to markdown. Pull
  request #2412 by Colby Swandale.
* Improve certificate expiration defaults. Pull request #2420 by Luis
  Sagastume.
* Freeze all possible constants. Pull request #2422 by Colby Swandale.
* Fix bundler rubygems binstub not properly looking for bundler. Pull
  request #2426 by David Rodríguez.
* Make sure rubygems never leaks to another installation. Pull request
  #2427 by David Rodríguez.
* Update README.md. Pull request #2428 by Marc-André Lafortune.
* Restrict special chars from prefixing new gem names. Pull request #2432
  by Luis Sagastume.
* This removes support for dynamic API backend lookup via DNS SRV records.
  Pull request #2433 by Arlandis Word.
* Fix link to CONTRIBUTING.md doc. Pull request #2434 by Arlandis Word.
* Support Keyword args with Psych. Pull request #2439 by SHIBATA Hiroshi.
* Bug/kernel#warn uplevel. Pull request #2442 by Nobuyoshi Nakada.
* Improve certificate error message. Pull request #2454 by Luis Sagastume.
* Update gem open command help text. Pull request #2458 by Aditya Prakash.
* Uninstall with versions. Pull request #2466 by David Rodríguez.
* Add output option to build command. Pull request #2501 by Colby
  Swandale.
* Move rubocop into a separate stage in travis ci. Pull request #2510 by
  Colby Swandale.
* Ignore warnings with test_gem_specification.rb. Pull request #2523 by
  SHIBATA Hiroshi.
* Support the environment without OpenSSL. Pull request #2528 by SHIBATA
  Hiroshi.

Bug fixes:

* Fix undefined method error when printing alert. Pull request #1884 by
  Robert Ross.
* Frozen string fix - lib/rubygems/bundler_version_finder.rb. Pull request
  #2115 by MSP-Greg.
* Fixed typos. Pull request #2143 by SHIBATA Hiroshi.
* Fix regression of destdir on Windows platform. Pull request #2178 by
  SHIBATA Hiroshi.
* Fixed no assignment variables about default gems installation. Pull
  request #2181 by SHIBATA Hiroshi.
* Fix spelling errors in the README. Pull request #2187 by Colby Swandale.
* Missing comma creates ambiguous meaning. Pull request #2190 by Clifford
  Heath.
* Fix getting started instructions. Pull request #2198 by Luis Sagastume.
* Fix rubygems dev env. Pull request #2201 by Luis Sagastume.
* Fix #1470: generate documentation when --install-dir is present. Pull
  request #2229 by Elias Hernandis.
* Fix activation when multiple platforms installed. Pull request #2339 by
  MSP-Greg.
* Fix required_ruby_version with prereleases and improve error message.
  Pull request #2344 by David Rodríguez.
* Update tests for 'newer' Windows builds. Pull request #2348 by MSP-Greg.
* Fix broken rubocop task by upgrading to 0.58.1. Pull request #2356 by
  David Rodríguez.
* Gem::Version should handle nil like it used to before. Pull request
  #2363 by Luis Sagastume.
* Avoid need of C++ compiler to pass the test suite. Pull request #2367 by
  Vít Ondruch.
* Fix auto resign expired certificate. Pull request #2380 by Luis
  Sagastume.
* Skip permissions-dependent test when root. Pull request #2386 by Alyssa
  Ross.
* Fix test that depended on /usr/bin being in PATH. Pull request #2387 by
  Alyssa Ross.
* Fixed test fail with mswin environment. Pull request #2390 by SHIBATA
  Hiroshi.
* Fix broken builds using the correct rubocop version. Pull request #2396
  by Luis Sagastume.
* Fix extension builder failure when verbose. Pull request #2457 by Sorah
  Fukumori.
* Fix test warnings. Pull request #2472 by MSP-Greg.
* The test suite of bundler is not present ruby description. Pull request
  #2484 by SHIBATA Hiroshi.
* Fix crash on certain gemspecs. Pull request #2506 by David Rodríguez.
* Fixed test fails with the newer version of OpenSSL. Pull request #2507
  by SHIBATA Hiroshi.
* Fix broken symlink that points to ../*. Pull request #2516 by Akira
  Matsuda.
* Fix remote fetcher tests. Pull request #2520 by Luis Sagastume.
* Fix tests when --program-suffix and similar ruby configure options are
  used. Pull request #2529 by Jeremy Evans.

Compatibility changes:

* IO.binread is not provided at Ruby 1.8. Pull request #2093 by SHIBATA
  Hiroshi.
* Ignored to publish rdoc documentation of rubygems for
  docs.seattlerb.org. Pull request #2105 by SHIBATA Hiroshi.
* Support pre-release RubyGems. Pull request #2128 by SHIBATA Hiroshi.
* Relax minitest version for 5. Pull request #2131 by SHIBATA Hiroshi.
* Remove zentest from dev dependency. Pull request #2132 by SHIBATA
  Hiroshi.
* Remove hoe for test suite. Pull request #2160 by SHIBATA Hiroshi.
* Cleanup deprecated tasks. Pull request #2162 by SHIBATA Hiroshi.
* Drop to support Ruby < 2.2. Pull request #2182 by SHIBATA Hiroshi.
* Cleanup deprecated style. Pull request #2193 by SHIBATA Hiroshi.
* Remove CVEs from the rubygems repo. Pull request #2195 by Colby
  Swandale.
* Removed needless condition for old version of ruby. Pull request #2206
  by SHIBATA Hiroshi.
* Removed deprecated methods over the limit day. Pull request #2216 by
  SHIBATA Hiroshi.
* Remove syck support. Pull request #2222 by SHIBATA Hiroshi.
* Removed needless condition for Encoding. Pull request #2223 by SHIBATA
  Hiroshi.
* Removed needless condition for String#force_encoding. Pull request #2225
  by SHIBATA Hiroshi.
* Removed needless OpenSSL patch for Ruby 1.8. Pull request #2243 by
  SHIBATA Hiroshi.
* Removed compatibility code for Ruby 1.9.2. Pull request #2244 by SHIBATA
  Hiroshi.
* Removed needless version condition for the old ruby. Pull request #2252
  by SHIBATA Hiroshi.
* Remove needless define/respond_to condition. Pull request #2255 by
  SHIBATA Hiroshi.
* Use File.realpath directly in Gem::Package. Pull request #2284 by
  SHIBATA Hiroshi.
* Removed needless condition for old versions of Ruby. Pull request #2286
  by SHIBATA Hiroshi.
* Remove the --rdoc and --ri options from install/update. Pull request
  #2354 by Colby Swandale.
* Move authors assigner to required attributes section of
  Gem::Specification. Pull request #2406 by Grey Baker.
* Remove rubyforge_page functionality. Pull request #2436 by Nick
  Schwaderer.
* Drop ruby 1.8 support and use IO.popen. Pull request #2441 by Nobuyoshi
  Nakada.
* Drop ruby 2.2 support. Pull request #2487 by David Rodríguez.
* Remove some old compatibility code. Pull request #2488 by David
  Rodríguez.
* Remove .document from src. Pull request #2489 by Colby Swandale.
* Remove old version support. Pull request #2493 by Nobuyoshi Nakada.
* [BudlerVersionFinder] set .filter! and .compatible? to match only on
  major versions. Pull request #2515 by Colby Swandale.

Style changes:

* Add Rubocop. Pull request #2250 by Colby Swandale.
* Removed explicitly declaration of thread library. Pull request #2324 by
  SHIBATA Hiroshi.
* Remove Trailing whitespace with rubocop. Pull request #2394 by SHIBATA
  Hiroshi.
* Update rubocop and also use correct pessimistic version. Pull request
  #2404 by Colby Swandale.
* Enable more rubocop rules. Pull request #2435 by Ellen Marie Dash.
* Fix and lock rubocop. Pull request #2465 by David Rodríguez.
* Add a rubocop binstub. Pull request #2468 by David Rodríguez.
* Restore the `rubocop` task. Pull request #2470 by David Rodríguez.
* Remove trailing blank lines. Pull request #2471 by David Rodríguez.
* Remove empty lines around method bodies. Pull request #2473 by David
  Rodríguez.
* Enable Style/MethodDefParentheses in Rubocop. Pull request #2478 by
  Colby Swandale.
* Enable Style/MultilineIfThen in Rubocop. Pull request #2479 by Luis
  Sagastume.
* Remove trailing 'then' from generated code. Pull request #2480 by Luis
  Sagastume.

=== 2.7.8 / 2018-11-02

Minor enhancements:

=======
=== 2.7.8 / 2018-11-02

Minor enhancements:

>>>>>>> d6bcf506
* [Requirement] Treat requirements with == versions as equal. Pull
  request #2230 by Samuel Giddins.
* Fix exec_name documentation. Pull request #2239 by Luis Sagastume.
* [TarHeader] Extract the empty header into a constant. Pull request #2247
  by Samuel Giddins.
* Simplify the code that lets us call the original, non-monkeypatched
  Kernel#require. Pull request #2267 by Leon Miller-Out.
* Add install alias documentation. Pull request #2320 by ota42y.
* [Rakefile] Set bundler build metadata when doing a release. Pull request
  #2335 by Samuel Giddins.
* Backport commits from ruby core . Pull request #2347 by SHIBATA Hiroshi.
* Sign in to the correct host before push. Pull request #2366 by Luis
  Sagastume.
* Bump bundler-1.16.4. Pull request #2381 by SHIBATA Hiroshi.
* Improve bindir flag description. Pull request #2383 by Luis Sagastume.
* Update bundler-1.16.6. Pull request #2423 by SHIBATA Hiroshi.

Bug fixes:

* Fix #1470: generate documentation when --install-dir is present. Pull
  request #2229 by Elias Hernandis.
* Fix no proxy checking. Pull request #2249 by Luis Sagastume.
* Validate SPDX license exceptions. Pull request #2257 by Mikit.
* Retry api specification spec with original platform. Pull request #2275
  by Luis Sagastume.
* Fix approximate recommendation with prereleases. Pull request #2345 by
  David Rodríguez.
* Gem::Version should handle nil like it used to before. Pull request
  #2363 by Luis Sagastume.

=== 2.7.7 / 2018-05-08

Minor enhancements:

* [RequestSet] Only suggest a gem version with an installable platform.
  Pull request #2175 by Samuel Giddins.
* Fixed no assignment variables about default gems installation. Pull
  request #2181 by SHIBATA Hiroshi.
* Backport improvements for test-case from Ruby core. Pull request #2189
  by SHIBATA Hiroshi.
* Fix ruby warnings in test suite. Pull request #2205 by Colby Swandale.
* To use Gem::Specification#bindir of bundler instead of hard coded path.
  Pull request #2208 by SHIBATA Hiroshi.
* Update gem push --help description. Pull request #2215 by Luis
  Sagastume.
* Backport ruby core commits. Pull request #2264 by SHIBATA Hiroshi.

Bug fixes:

* Frozen string fix - lib/rubygems/bundler_version_finder.rb. Pull request
  #2115 by MSP-Greg.
* Fixed tempfile leak for RubyGems 2.7.6. Pull request #2194 by SHIBATA
  Hiroshi.
* Add missing requires. Pull request #2196 by David Rodríguez.
* Fix Gem::Version.correct?. Pull request #2203 by Masato Nakamura.
* Fix verify_entry regex for metadata. Pull request #2212 by Luis
  Sagastume.
* Fix path checks for case insensitive filesystem. Pull request #2211 by
  Lars Kanis.

Compatibility changes:

* Deprecate unused code before removing them at #1524. Pull request #2197
  by SHIBATA Hiroshi.
* Deprecate for rubygems 3. Pull request #2214 by SHIBATA Hiroshi.
* Mark deprecation to `ubygems.rb` for RubyGems 4. Pull request #2269 by
  SHIBATA Hiroshi.
* Update bundler-1.16.2. Pull request #2291 by SHIBATA Hiroshi.

=== 2.7.6 / 2018-02-16

Security fixes:

* Prevent path traversal when writing to a symlinked basedir outside of the root.
  Discovered by nmalkin, fixed by Jonathan Claudius and Samuel Giddins.
* Fix possible Unsafe Object Deserialization Vulnerability in gem owner.
  Fixed by Jonathan Claudius.
* Strictly interpret octal fields in tar headers.
  Discoved by plover, fixed by Samuel Giddins.
* Raise a security error when there are duplicate files in a package.
  Discovered by plover, fixed by Samuel Giddins.
* Enforce URL validation on spec homepage attribute.
  Discovered by Yasin Soliman, fixed by Jonathan Claudius.
* Mitigate XSS vulnerability in homepage attribute when displayed via `gem server`.
  Discovered by Yasin Soliman, fixed by Jonathan Claudius.
* Prevent Path Traversal issue during gem installation.
  Discovered by nmalkin.

=== 2.7.5

Bug fixes:

* To use bundler-1.16.1 #2121 by SHIBATA Hiroshi.
* Fixed leaked FDs. Pull request #2127 by Nobuyoshi Nakada.
* Support option for `--destdir` with upgrade installer. #2169 by Thibault Jouan.
* Remove PID from gem index directory. #2155 by SHIBATA Hiroshi.
* Avoid a #mkdir race condition #2148 by Samuel Giddins.
* Gem::Util.traverse_parents should not crash on permissions error #2147 by Robert Ulejczyk.
* Use `File.open` instead of `open`. #2142 by SHIBATA Hiroshi.
* Set whether bundler is used for gemdeps with an environmental variable #2126 by SHIBATA Hiroshi.
* Fix undefined method error when printing alert #1884 by Robert Ross.

=== 2.7.4

Bug fixes:

* Fixed leaked FDs. Pull request #2127 by Nobuyoshi Nakada.
* Avoid to warnings about gemspec loadings in rubygems tests. Pull request
  #2125 by SHIBATA Hiroshi.
* Fix updater with rubygems-2.7.3 Pull request #2124 by SHIBATA Hiroshi.
* Handle environment that does not have `flock` system call. Pull request
  #2107 by SHIBATA Hiroshi.

=== 2.7.3

Minor enhancements:

* Removed needless version lock. Pull request #2074 by SHIBATA Hiroshi.
* Add --[no-]check-development option to cleanup command. Pull request
  #2061 by Lin Jen-Shin (godfat).
* Merge glob pattern using braces. Pull request #2072 by Kazuhiro
  NISHIYAMA.
* Removed warnings of unused variables. Pull request #2084 by SHIBATA
  Hiroshi.
* Call SPDX.org using HTTPS. Pull request #2102 by Olle Jonsson.
* Remove multi load warning from plugins documentation. Pull request #2103
  by Thibault Jouan.

Bug fixes:

* Fix test failure on Alpine Linux. Pull request #2079 by Ellen Marie
  Dash.
* Avoid encoding issues by using binread in setup. Pull request #2089 by
  Mauro Morales.
* Fix rake install_test_deps once the rake clean_env does not exist. Pull
  request #2090 by Lucas Oliveira.
* Prevent to delete to "bundler-" prefix gem like bundler-audit. Pull
  request #2086 by SHIBATA Hiroshi.
* Generate .bat files on Windows platform. Pull request #2094 by SHIBATA
  Hiroshi.
* Workaround common options mutation in Gem::Command test. Pull request
  #2098 by Thibault Jouan.
* Check gems dir existence before removing bundler. Pull request #2104 by
  Thibault Jouan.
* Use setup command --regenerate-binstubs option flag. Pull request #2099
  by Thibault Jouan.

=== 2.7.2

Bug fixes:

* Added template files to vendoerd bundler. Pull request #2065 by SHIBATA
  Hiroshi.
* Added workaround for non-git environment. Pull request #2066 by SHIBATA
  Hiroshi.

=== 2.7.1 (2017-11-03)

Bug fixes:

* Fix `gem update --system` with RubyGems 2.7+. Pull request #2054 by
  Samuel Giddins.

=== 2.7.0 (2017-11-02)

Major enhancements:

* Update vendored bundler-1.16.0. Pull request #2051 by Samuel Giddins.
* Use Bundler for Gem.use_gemdeps. Pull request #1674 by Samuel Giddins.
* Add command `signin` to `gem` CLI. Pull request #1944 by Shiva Bhusal.
* Add Logout feature to CLI. Pull request #1938 by Shiva Bhusal.

Minor enhancements:

* Added message to uninstall command for gem that is not installed. Pull
  request #1979 by anant anil kolvankar.
* Add --trust-policy option to unpack command. Pull request #1718 by
  Nobuyoshi Nakada.
* Show default gems for all platforms. Pull request #1685 by Konstantin
  Shabanov.
* Add Travis and Appveyor build status to README. Pull request #1918 by
  Jun Aruga.
* Remove warning `no email specified` when no email. Pull request #1675 by
  Leigh McCulloch.
* Improve -rubygems performance. Pull request #1801 by Samuel Giddins.
* Improve the performance of Kernel#require. Pull request #1678 by Samuel
  Giddins.
* Improve user-facing messages by consistent casing of Ruby/RubyGems. Pull
  request #1771 by John Labovitz.
* Improve error message when Gem::RuntimeRequirementNotMetError is raised.
  Pull request #1789 by Luis Sagastume.
* Code Improvement: Inheritance corrected. Pull request #1942 by Shiva
  Bhusal.
* [Source] Autoload fileutils. Pull request #1906 by Samuel Giddins.
* Use Hash#fetch instead of if/else in Gem::ConfigFile. Pull request #1824
  by Daniel Berger.
* Require digest when it is used. Pull request #2006 by Samuel Giddins.
* Do not index the doc folder in the `update_manifest` task. Pull request
  #2031 by Colby Swandale.
* Don't use two postfix conditionals on one line. Pull request #2038 by
  Ellen Marie Dash.
* [SafeYAML] Avoid warning when Gem::Deprecate.skip is set. Pull request
  #2034 by Samuel Giddins.
* Update gem yank description. Pull request #2009 by David Radcliffe.
* Fix formatting of installation instructions in README. Pull request
  #2018 by Jordan Danford.
* Do not use #quick_spec internally. Pull request #1733 by Jon Moss.
* Switch from docs to guides reference. Pull request #1886 by Jonathan
  Claudius.
* Happier message when latest version is already installed. Pull request
  #1956 by Jared Beck.
* Update specification reference docs. Pull request #1960 by Grey Baker.
* Allow Gem.finish_resolve to respect already-activated specs. Pull
  request #1910 by Samuel Giddins.
* Update cryptography for Gem::Security. Pull request #1691 by Sylvain
  Daubert.
* Don't output mkmf.log message if compilation didn't fail. Pull request
  #1808 by Jeremy Evans.
* Matches_for_glob - remove root path. Pull request #2010 by ahorek.
* Gem::Resolver#search_for update for reliable searching/sorting. Pull
  request #1993 by MSP-Greg.
* Allow local installs with transitive prerelease requirements. Pull
  request #1990 by Samuel Giddins.
* Small style fixes to Installer Set. Pull request #1985 by Arthur
  Marzinkovskiy.
* Setup cmd: Avoid terminating option string w/ dot. Pull request #1825 by
  Olle Jonsson.
* Warn when no files are set. Pull request #1773 by Aidan Coyle.
* Ensure `to_spec` falls back on prerelease specs. Pull request #1755 by
  André Arko.
* [Specification] Eval setting default attributes in #initialize. Pull
  request #1739 by Samuel Giddins.
* Sort ordering of sources is preserved. Pull request #1633 by Nathan
  Ladd.
* Retry with :prerelease when no suggestions are found. Pull request #1696
  by Aditya Prakash.
* [Rakefile] Run `git submodule update --init` in `rake newb`. Pull
  request #1694 by Samuel Giddins.
* [TestCase] Address comments around ui changes. Pull request #1677 by
  Samuel Giddins.
* Eagerly resolve in activate_bin_path. Pull request #1666 by Samuel
  Giddins.
* [Version] Make hash based upon canonical segments. Pull request #1659 by
  Samuel Giddins.
* Add Ruby Together CTA, rearrange README a bit. Pull request #1775 by
  Michael Bernstein.
* Update Contributing.rdoc with new label usage. Pull request #1716 by
  Lynn Cyrin.
* Add --host sample to help. Pull request #1709 by Code Ahss.
* Add a helpful suggestion when `gem install` fails due to required_rub….
  Pull request #1697 by Samuel Giddins.
* Add cert expiration length flag. Pull request #1725 by Luis Sagastume.
* Add submodule instructions to manual install. Pull request #1727 by
  Joseph Frazier.
* Allow usage of multiple `--version` operators. Pull request #1546 by
  James Wen.
* Warn when requiring deprecated files. Pull request #1939 by Ellen Marie
  Dash.

Compatibility changes:

* Use `-rrubygems` instead of `-rubygems.rb`. Because ubygems.rb is
  unavailable on Ruby 2.5. Pull request #2028 #2027 #2029
  by SHIBATA Hiroshi.
* Deprecate Gem::InstallerTestCase#util_gem_bindir and
  Gem::InstallerTestCase#util_gem_dir. Pull request #1729 by Jon Moss.
* Deprecate passing options to Gem::GemRunner. Pull request #1730 by Jon
  Moss.
* Add deprecation for Gem#datadir. Pull request #1732 by Jon Moss.
* Add deprecation warning for Gem::DependencyInstaller#gems_to_install.
  Pull request #1731 by Jon Moss.
* Update Code of Conduct to Contributor Covenant v1.4.0. Pull request
  #1796 by Matej.

Bug fixes:

* Fix issue for MinGW / MSYS2 builds and testing. Pull request #1876 by
  MSP-Greg.
* Fixed broken links and overzealous URL encoding in gem server. Pull
  request #1809 by Nicole Orchard.
* Fix a typo. Pull request #1722 by Koichi ITO.
* Fix error message Gem::Security::Policy. Pull request #1724 by Nobuyoshi
  Nakada.
* Fixing links markdown formatting in README. Pull request #1791 by Piotr
  Kuczynski.
* Fix failing Bundler 1.8.7 CI builds. Pull request #1820 by Samuel
  Giddins.
* Fixed test broken on ruby-head . Pull request #1842 by SHIBATA Hiroshi.
* Fix typos with misspell. Pull request #1846 by SHIBATA Hiroshi.
* Fix gem open to open highest version number rather than lowest. Pull
  request #1877 by Tim Pope.
* Fix test_self_find_files_with_gemfile to sort expected files. Pull
  request #1878 by Kazuaki Matsuo.
* Fix typos in CONTRIBUTING.rdoc. Pull request #1909 by Mark Sayson.
* Fix some small documentation issues in installer. Pull request #1972 by
  Colby Swandale.
* Fix links in Policies document. Pull request #1964 by Alyssa Ross.
* Fix NoMethodError on bundler/inline environment. Pull request #2042 by
  SHIBATA Hiroshi.
* Correct comments for Gem::InstallerTestCase#setup. Pull request #1741 by
  MSP-Greg.
* Use File.expand_path for certification and key location. Pull request
  #1987 by SHIBATA Hiroshi.
* Rescue EROFS. Pull request #1417 by Nobuyoshi Nakada.
* Fix spelling of 'vulnerability'. Pull request #2022 by Philip Arndt.
* Fix metadata link key names. Pull request #1896 by Aditya Prakash.
* Fix a typo in uninstall_command.rb. Pull request #1934 by Yasuhiro
  Horimoto.
* Gem::Requirement.create treat arguments as variable-length. Pull request
  #1830 by Toru YAGI.
* Display an explanation when rake encounters an ontological problem. Pull
  request #1982 by Wilson Bilkovich.
* [Server] Handle gems with names ending in `-\d`. Pull request #1926 by
  Samuel Giddins.
* [InstallerSet] Avoid reloading _all_ local gems multiple times during
  dependency resolution. Pull request #1925 by Samuel Giddins.
* Modify the return value of Gem::Version.correct?. Pull request #1916 by
  Tsukuru Tanimichi.
* Validate metadata link keys. Pull request #1834 by Aditya Prakash.
* Add changelog to metadata validation. Pull request #1885 by Aditya
  Prakash.
* Replace socket error text message. Pull request #1823 by Daniel Berger.
* Raise error if the email is invalid when building cert. Pull request
  #1779 by Luis Sagastume.
* [StubSpecification] Don’t iterate through all loaded specs in #to_spec.
  Pull request #1738 by Samuel Giddins.

=== 2.6.14 / 2017-10-09

Security fixes:

* Whitelist classes and symbols that are in loaded YAML.
  See CVE-2017-0903 for full details.
  Fix by Aaron Patterson.

=== 2.6.13 / 2017-08-27

Security fixes:

* Fix a DNS request hijacking vulnerability. (CVE-2017-0902)
  Discovered by Jonathan Claudius, fix by Samuel Giddins.
* Fix an ANSI escape sequence vulnerability. (CVE-2017-0899)
  Discovered by Yusuke Endoh, fix by Evan Phoenix.
* Fix a DOS vulnerability in the `query` command. (CVE-2017-0900)
  Discovered by Yusuke Endoh, fix by Samuel Giddins.
* Fix a vulnerability in the gem installer that allowed a malicious gem
  to overwrite arbitrary files. (CVE-2017-0901)
  Discovered by Yusuke Endoh, fix by Samuel Giddins.

=== 2.6.12 / 2017-04-30

Bug fixes:

* Fix test_self_find_files_with_gemfile to sort expected files. Pull
  request #1880 by Kazuaki Matsuo.
* Fix issue for MinGW / MSYS2 builds and testing. Pull request #1879 by
  MSP-Greg.
* Fix gem open to open highest version number rather than lowest. Pull
  request #1877 by Tim Pope.
* Add a test for requiring a default spec as installed by the ruby
  installer. Pull request #1899 by Samuel Giddins.
* Fix broken --exact parameter to gem command. Pull request #1873 by Jason
  Frey.
* [Installer] Generate backwards-compatible binstubs. Pull request #1904
  by Samuel Giddins.
* Fix pre-existing source recognition on add action. Pull request #1883 by
  Jonathan Claudius.
* Prevent negative IDs in output of #inspect. Pull request #1908 by Vít
  Ondruch.
* Allow Gem.finish_resolve to respect already-activated specs. Pull
  request #1910 by Samuel Giddins.

=== 2.6.11 / 2017-03-16

Bug fixes:

* Fixed broken tests on ruby-head. Pull request #1841 by
  SHIBATA Hiroshi.
* Update vendored Molinillo to 0.5.7. Pull request #1859 by Samuel
  Giddins.
* Avoid activating Ruby 2.5 default gems when possible. Pull request #1843
  by Samuel Giddins.
* Use improved resolver sorting algorithm. Pull request #1856 by
  Samuel Giddins.

=== 2.6.10 / 2017-01-23

Bug fixes:

* Fix `require` calling the wrong `gem` method when it is overridden.
  Pull request #1822 by Samuel Giddins.

=== 2.6.9 / 2017-01-20

Bug fixes:

* Allow initializing versions with empty strings. Pull request #1767 by
  Luis Sagastume.
* Fix TypeError on 2.4. Pull request #1788 by Nobuyoshi Nakada.
* Don't output mkmf.log message if compilation didn't fail. Pull request
  #1808 by Jeremy Evans.
* Fixed broken links and overzealous URL encoding in gem server. Pull
  request #1809 by Nicole Orchard.
* Update vendored Molinillo to 0.5.5. Pull request #1812 by Samuel
  Giddins.
* RakeBuilder: avoid frozen string issue. Pull request #1819 by Olle
  Jonsson.

=== 2.6.8 / 2016-10-29

Bug fixes:

* Improve SSL verification failure message. Pull request #1751
  by Eric Hodel.
* Ensure `to_spec` falls back on prerelease specs. Pull request
  #1755 by André Arko.
* Update vendored Molinillo to 0.5.3. Pull request #1763 by
  Samuel Giddins.

=== 2.6.7 / 2016-09-26

Bug fixes:

* Install native extensions in the correct location when using the
  `--user-install` flag. Pull request #1683 by Noah Kantrowitz.
* When calling `Gem.sources`, load sources from `configuration`
  if present, else use the default sources. Pull request #1699
  by Luis Sagastume.
* Fail gracefully when attempting to redirect without a Location.
  Pull request #1711 by Samuel Giddins.
* Update vendored Molinillo to 0.5.1. Pull request #1714 by
  Samuel Giddins.

=== 2.6.6 / 2016-06-22

Bug fixes:

* Sort installed versions to make sure we install the latest version when
  running `gem update --system`. As a one-time fix, run
  `gem update --system=2.6.6`. Pull request #1601 by David Radcliffe.

=== 2.6.5 / 2016-06-21

Minor enhancements:

* Support for unified Integer in Ruby 2.4. Pull request #1618
  by SHIBATA Hiroshi.
* Update vendored Molinillo to 0.5.0 for performance improvements.
  Pull request #1638 by Samuel Giddins.

Bug fixes:

* Raise an explicit error if Signer#sign is called with no certs. Pull
  request #1605 by Daniel Berger.
* Update `update_bundled_ca_certificates` utility script for directory
  nesting. Pull request #1583 by James Wen.
* Fix broken symlink support in tar writer (+ fix broken test). Pull
  request #1578 by Cezary Baginski.
* Remove extension directory before (re-)installing. Pull request #1576
  by Jeremy Hinegardner.
* Regenerate test CA certificates with appropriate extensions. Pull
  request #1611 by rhenium.
* Rubygems does not terminate on failed file lock when not superuser. Pull
  request #1582 by Ellen Marie Dash.
* Fix tar headers with a 101 character name. Pull request #1612 by Paweł
  Tomulik.
* Add Gem.platform_defaults to allow implementations to override defaults.
  Pull request #1644 by Charles Oliver Nutter.
* Run Bundler tests on TravisCI. Pull request #1650 by Samuel Giddins.

=== 2.6.4 / 2016-04-26

Minor enhancements:

* Use Gem::Util::NULL_DEVICE instead of hard coded strings. Pull request #1588
  by Chris Charabaruk.
* Use File.symlink on MS Windows if supported. Pull request #1418
  by Nobuyoshi Nakada.

Bug fixes:

* Redact uri password from error output when gem fetch fails. Pull request
  #1565 by Brian Fletcher.
* Suppress warnings. Pull request #1594 by Nobuyoshi Nakada.
* Escape user-supplied content served on web pages by `gem server` to avoid
  potential XSS vulnerabilities. Samuel Giddins.

=== 2.6.3 / 2016-04-05

Minor enhancements:

* Lazily calculate Gem::LoadError exception messages. Pull request #1550
  by Aaron Patterson.
* New fastly cert. Pull request #1548 by David Radcliffe.
* Organize and cleanup SSL certs. Pull request #1555 by James Wen.
* [RubyGems] Make deprecation message for paths= more helpful. Pull
  request #1562 by Samuel Giddins.
* Show default gems when using "gem list". Pull request #1570 by Luis
  Sagastume.

Bug fixes:

* Stub ordering should be consistent regardless of how cache is populated.
  Pull request #1552 by Aaron Patterson.
* Handle cases when the @@stubs variable contains non-stubs. Pull request
  #1558 by Per Lundberg.
* Fix test on Windows for inconsistent temp path. Pull request #1554 by
  Hiroshi Shirosaki.
* Fix `Gem.find_spec_for_exe` picks oldest gem. Pull request #1566 by
  Shinichi Maeshima.
* [Owner] Fallback to email and userid when owner email is missing. Pull
  request #1569 by Samuel Giddins.
* [Installer] Handle nil existing executable. Pull request #1561 by Samuel
  Giddins.
* Allow two digit version numbers in the tests. Pull request #1575 by unak.

=== 2.6.2 / 2016-03-12

Bug fixes:

* Fix wrong version of gem activation for bin stub. Pull request #1527 by
  Aaron Patterson.
* Speed up gem activation failures. Pull request #1539 by Aaron Patterson.
* Fix platform sorting in the resolver. Pull request #1542 by Samuel E.
  Giddins.
* Ensure we unlock the monitor even if try_activate throws. Pull request
  #1538 by Charles Oliver Nutter.


=== 2.6.1 / 2016-02-28

Bug fixes:

* Ensure `default_path` and `home` are set for paths. Pull request #1513
  by Aaron Patterson.
* Restore but deprecate support for Array values on `Gem.paths=`. Pull
  request #1514 by Aaron Patterson.
* Fix invalid gem file preventing gem install from working. Pull request
  #1499 by Luis Sagastume.

=== 2.6.0 / 2016-02-26

Minor enhancements:

* RubyGems now defaults the `gem push` to the gem's "allowed_push_host"
  metadata setting.  Pull request #1486 by Josh Lane.
* Update bundled Molinillo to 0.4.3. Pull request #1493 by Samuel E. Giddins.
* Add version option to gem open command. Pull request #1483 by Hrvoje
  Šimić.
* Feature/add silent flag. Pull request #1455 by Luis Sagastume.
* Allow specifying gem requirements via env variables. Pull request #1472
  by Samuel E. Giddins.

Bug fixes:

* RubyGems now stores `gem push` credentials under the host you signed-in for.
  Pull request #1485 by Josh Lane.
* Move `coding` location to first line. Pull request #1471 by SHIBATA
  Hiroshi.
* [PathSupport] Handle a regexp path separator. Pull request #1469 by
  Samuel E. Giddins.
* Clean up the PathSupport object. Pull request #1094 by Aaron Patterson.
* Join with File::PATH_SEPARATOR in Gem.use_paths. Pull request #1476 by
  Samuel E. Giddins.
* Handle when the gem home and gem path arent set in the config file. Pull
  request #1478 by Samuel E. Giddins.
* Terminate TimeoutHandler. Pull request #1479 by Nobuyoshi Nakada.
* Remove redundant cache. Pull request #1482 by Eileen M. Uchitelle.
* Freeze `Gem::Version@segments` instance variable. Pull request #1487 by
  Ben Dean.
* Gem cleanup is trying to uninstall gems outside GEM_HOME and reporting
  an error after it tries. Pull request #1353 by Luis Sagastume.
* Avoid duplicated sources. Pull request #1489 by Luis Sagastume.
* Better description for quiet flag. Pull request #1491 by Luis Sagastume.
* Raise error if find_by_name returns with nil. Pull request #1494 by
  Zoltán Hegedüs.
* Find_files only from loaded_gems when using gemdeps. Pull request #1277
  by Michal Papis.

=== 2.5.2 / 2016-01-31

Bug fixes:

* Fix memoization of Gem::Version#prerelease? Pull request #1125 by Matijs van
  Zuijlen.
* Handle trailing colons in GEM_PATH, by Damien Robert.
* Improve the Gemfile `gemspec` method, fixing #1204 and #1033. Pull request
  #1276 by Michael Papis.
* Warn only once when a gemspec license is invalid. Pull request #1414 by Samuel
  E. Giddins.
* Check for exact constants before using them, fixing Ruby bug #11940. Pull
  request #1438 by Nobuyoshi Nakada.
* Fix building C extensions on Ruby 1.9.x on Windows. Pull request #1453 by Marie
  Markwell.
* Handle symlinks containing ".." correctly. Pull request #1457 by Samuel E.
  Giddins.

Minor enhancements:

* Add `--no-rc` flag, which skips loading `.gemrc`. Pull request #1329 by Luis
  Sagastume.
* Allow basic auth to be excluded from `allowed_push_host`. By Josh Lane.
* Add `gem list --exact`, which finds gems by string match instead of regex. Pull
  request #1344 by Luis Sagastume.
* Suggest alternatives when gem license is unknown. Pull request #1443 by Samuel
  E. Giddins.
* Print a useful error if a binstub expects a newer version of a gem than is
  installed. Pull request #1407 by Samuel E. Giddins.
* Allow the (supported) s3:// scheme to be used with `--source`. Pull request
  #1416 by Dave Adams.
* Add `--[no-]post-install-message` to `install` and `update`. Pull request #1162
  by Josef Šimánek.
* Add `--host` option to `yank`, providing symmetry with `pull`. Pull request
  #1361 by Mike Virata-Stone.
* Update bundled Molinillo to 0.4.1. Pull request #1452 by Samuel E. Giddins.
* Allow calling `build` without '.gemspec'. Pull request #1454 by Stephen
  Blackstone.
* Add support for `source` option on gems in Gemfile. Pull request #1355 by
  Michael Papis.
* Function correctly when string literals are frozen on Ruby 2.3. Pull request
  #1408 by Samuel E. Giddins.

=== 2.5.1 / 2015-12-10

Bug fixes:

* Ensure platform sorting only uses strings. Affected binary installs on Windows.
  Issue #1369 reported by Ryan Atball (among others).
  Pull request #1375 by Samuel E. Giddins.
* Revert PR #1332. Unable to reproduce, and nil should be impossible.
* Gem::Specification#to_fullpath now returns .rb extensions when such a file
  exists.  Pull request #1114 by y-yagi.
* RubyGems now handles Net::HTTPFatalError instead of crashing.  Pull
  request #1314 by Samuel E. Giddins.
* Updated bundled Molinillo to 0.4.0.  Pull request #1322, #1396 by Samuel E.
  Giddins.
* Improved performance of spec loading by reducing likelihood of loading the
  complete specification.  Pull request #1373 by Aaron Patterson.
* Improved caching of requirable files  Pull request #1377 by Aaron Patterson.
* Fixed activation of gems with development dependencies.  Pull request #1388
  by Samuel E. Giddins.
* RubyGems now uses the same Molinillo vendoring strategy as Bundler.  Pull
  request #1397 by Samuel E. Giddins.
* Fixed documentation of Gem::Requirement.parse.  Pull request #1398 by
  Juanito Fatas.
* RubyGems no longer warns when a prerelease gem has prerelease dependencies.
  Pull request #1399 by Samuel E. Giddins.
* Fixed Gem::Version documentation example.  Pull request #1401 by Guilherme
  Goettems Schneider.
* Updated documentation links to https://.  Pull request #1404 by Suriyaa
  Kudo.
* Fixed double word typo.  Pull request #1411 by Jake Worth.

=== 2.5.0 / 2015-11-03

Major enhancements:

* Added the Gem::Licenses class which provides a set of standard license
  identifiers as set by spdx.org. This is now used by the
  Gem::Specification#license attribute to try to standardize (though not
  enforce) licenses set by gem authors.

  Pull request #1249 by Kyle Mitchell.

Minor enhancements:

* Use Molinillo as the resolver library.  This is the same resolver as used by
  Bundler.  Pull request #1189 by Samuel E. Giddins.
* Add `--skip=gem_name` to Pristine command.  Pull request #1018 by windwiny.
* The parsed gem dependencies file is now available via Gem.gemdeps following
  Gem.use_gemdeps.  Pull request #1224 by Hsing-Hui Hsu, issue #1213 by
  Michal Papis.
* Moved description attribute to recommended for Gem::Specification.
  Pull request #1046 by Michal Papis
* Moved `Gem::Indexer#abbreviate` and `#sanitize` to `Gem::Specification`.
  Pull request #1145 by Arthur Nogueira Neves
* Cache Gem::Version segments for `#bump` and `#release`.
  Pull request #1131 by Matijs van Zuijlen
* Fix edge case in `levenshtein_distance` for comparing longer strings.
  Pull request #1173 by Richard Schneeman
* Remove duplication from List#to_a, improving from O(n^2) to O(n) time.
  Pull request #1200 by Marc Siegel.
* Gem::Specification.add_specs is deprecated and will be removed from version
  3.0 with no replacement.  To add specs, install the gem, then reset the
  cache.
* Gem::Specification.add_spec is deprecated and will be removed from version
  3.0 with no replacement.  To add specs, install the gem, then reset the
  cache.
* Gem::Specification.remove_spec is deprecated and will be removed from version
  3.0 with no replacement.  To remove specs, uninstall the gem, then reset the
  cache by calling Gem::Specification.reset.
* Call Array#compact before calling Array#uniq for minor speed improvement in
  the Gem::Specification#files method.
  Pull request #1253 by Marat Amerov.
* Use stringio instead of custom String classes.
  Pull request #1250 by Petr Skocik.
* Use URI#host instead of URI#hostname to retain backwards compatibility with
  Ruby 1.9.2 and earlier in util library.
  Pull request #1288 by Joe Rafaniello.
* Documentation update for gem sources.
  Pull request #1324 by Ilya Vassilevsky.
* Documentation update for required_ruby_version.
  Pull request #1321 by Matt Patterson.
* Documentation update for gem update.
  Pull request #1306 by Tim Blair.
* Emit a warning on SRV resolve failure.
  Pull request #1023 by Ivan Kuchin.
* Allow duplicate dependencies between runtime and development.
  Pull request #1032 by Murray Steele.
* The gem env command now shows the user installation directory.
  Pull request #1343 by Luis Sagastume.
* The Gem::Platform#=== method now treats a nil cpu arch the same as 'universal'.
  Pull request #1356 by Daniel Berger.
* Improved memory performance in Gem::Specification.traverse.  Pull request
  #1188 by Aaron Patterson.
* RubyGems packages now support symlinks.  Pull request #1209 by Samuel E.
  Giddins.
* RubyGems no longer outputs mkmf.log if it does not exist.  Pull request
  #1222 by Andrew Hooker.
* Added Bitrig platform.  Pull request #1233 by John C. Vernaleo.
* Improved error message for first-time RubyGems developers.  Pull request
  #1241 by André Arko
* Improved performance of Gem::Specification#load with cached specs.  Pull
  request #1297 by Samuel E. Giddins.
* Gem::RemoteFetcher allows users to set HTTP headers.  Pull request #1363 by
  Agis Anastasopoulos.

Bug fixes:

* Fixed Rake homepage url in example for Gem::Specification#homepage.
  Pull request #1171 by Arthur Nogueira Neves
* Don't crash if partially uninstalled gem can't be found.
  Pull request #1283 by Cezary Baginski.
* Test warning cleanup.
  Pull request #1298 by Samuel E. Giddins.
* Documentation fix for GemDependencyAPI.
  Pull request #1308 by Michael Papis.
* Fetcher now ignores ENOLCK errors in single threaded environments. This
  handles an issue with gem installation on NFS as best we can. Addresses
  issue #1176 by Ryan Moore.
  Pull request #1327 by Daniel Berger.
* Fix some path quoting issues in the test suite.
  Pull request #1328 by Gavin Miller.
* Fix NoMethodError in running ruby processes when gems are uninstalled.
  Pull request #1332 by Peter Drake.
* Fixed a potential NoMethodError for gem cleanup.
  Pull request #1333 by Peter Drake.
* Fixed gem help bug.
  Issue #1352 reported by bogem, pull request #1357 by Luis Sagastume.
* Remove temporary directories after tests finish.  Pull request #1181 by
  Nobuyoshi Nokada.
* Update links in RubyGems documentation.  Pull request #1185 by Darío Hereñú.
* Prerelease gem executables can now be run.  Pull request #1186 by Samuel E.
  Giddins.
* Updated RubyGems travis-ci ruby versions.  Pull request #1187 by Samuel E.
  Giddins.
* Fixed release date of RubyGems 2.4.6.  Pull request #1190 by Frieder
  Bluemle.
* Fixed bugs in gem activation.  Pull request #1202 by Miklós Fazekas.
* Fixed documentation for `gem list`.  Pull request #1228 by Godfrey Chan.
* Fixed #1200 history entry.  Pull request #1234 by Marc Siegel.
* Fixed synchronization issue when resetting the Gem::Specification gem list.
  Pull request #1239 by Samuel E. Giddins.
* Fixed running tests in parallel.  Pull request #1257 by SHIBATA Hiroshi.
* Fixed running tests with `--program-prefix` or `--program-suffix` for ruby.
  Pull request #1258 by Shane Gibbs.
* Fixed Gem::Specification#to_yaml.  Pull request #1262 by Hiroaki Izu.
* Fixed taintedness of Gem::Specification#raw_require_paths.  Pull request
  #1268 by Sam Ruby.
* Fixed sorting of platforms when installing gems.  Pull request #1271 by
  nonsequitur.
* Use `--no-document` over deprecated documentation options when installing
  dependencies on travis.  Pull request #1272 by takiy33.
* Improved support for IPv6 addresses in URIs.  Pull request #1275 by Joe
  Rafaniello.
* Spec validation no longer crashes if a file does not exist.  Pull request
  #1278 by Samuel E. Giddins.
* Gems can now be installed within `rescue`.  Pull request #1282 by Samuel E.
  Giddins.
* Increased Diffie-Hellman key size for tests for modern OpenSSL.  Pull
  request #1290 by Vít Ondruch.
* RubyGems handles invalid config files better.  Pull request #1367 by Agis
  Anastasopoulos.

=== 2.4.8 / 2015-06-08

Bug fixes:

* Tightened API endpoint checks for CVE-2015-3900

=== 2.4.7 / 2015-05-14

Bug fixes:

* Limit API endpoint to original security domain for CVE-2015-3900.
  Fix by claudijd

=== 2.4.6 / 2015-02-05

Bug fixes:

* Fixed resolving gems with both upper and lower requirement boundaries.
  Issue #1141 by Jakub Jirutka.
* Moved extension directory after require_paths to fix missing constant bugs
  in some gems with C extensions.  Issue #784 by André Arko, pull request
  #1137 by Barry Allard.
* Use Gem::Dependency#requirement when adding a dependency to an existing
  dependency instance.  Pull request #1101 by Josh Cheek.
* Fixed warning of shadowed local variable in Gem::Specification.  Pull request
  #1109 by Rohit Arondekar
* Gem::Requirement should always sort requirements before coercion to Hash.
  Pull request #1139 by Eito Katagiri.
* The `gem open` command should change the current working directory before
  opening the editor.  Pull request #1142 by Alex Wood.
* Ensure quotes are stripped from the Windows launcher script used to install
  gems.  Pull request #1115 by Youngjun Song.
* Fixed errors when writing to NFS to to 0444 files.  Issue #1161 by Emmanuel
  Hadoux.
* Removed dead code in Gem::StreamUI.  Pull request #1117 by mediaslave24.
* Fixed typos.  Pull request #1096 by hakeda.
* Relaxed CMake dependency for RHEL 6 and CentOS 6.  Pull request #1124 by Vít
  Ondruch.
* Relaxed Psych dependency.  Pull request #1128 by Vít Ondruch.

=== 2.4.5 / 2014-12-03

Bug fixes:

* Improved speed of requiring gems.  (Around 25% for a 60 gem test).  Pull
  request #1060 by unak.
* RubyGems no longer attempts to look up gems remotely with the --local flag.
  Pull request #1084 by Jeremy Evans.
* Executable stubs use the correct gem version when RUBYGEMS_GEMDEPS is
  active.  Issue #1072 by Michael Kaiser-Nyman.
* Fixed handling of pinned gems in lockfiles with versions.  Issue #1078 by
  Ian Ker-Seymer.
* Fixed handling of git@example:gem.git URIs.  Issue #1054 by Mogutan Mogu.
* Fixed handling of platforms retrieved from the dependencies API.  Issue
  #1058 and patch suggestion by tux-mind.
* RubyGems now suggests a copy-pasteable `gem pristine` command when
  extensions are missing.  Pull request #1057 by Shannon Skipper.
* Improved errors for long file names when packaging.  Pull request #1016 by
  Piotrek Bator.
* `gem pristine` now skips gems cannot be found remotely.  Pull request #1064
  by Tuomas Kareinen.
* `gem pristine` now caches gems to the proper directory.  Pull request #1064
  by Tuomas Kareinen.
* `gem pristine` now skips bundled gems properly.  Pull request #1064 by
  Tuomas Kareinen.
* Improved interoperability of Vagrant with RubyGems.  Pull request #1057 by
  Vít Ondruch.
* Renamed CONTRIBUTING to CONTRIBUTING.rdoc to allow markup.  Pull request
  #1090 by Roberto Miranda.
* Switched from #partition to #reject as only one collection is used.  Pull
  request #1074 by Tuomas Kareinen.
* Fixed installation of gems on systems using memory-mapped files.  Pull
  request #1038 by Justin Li.
* Fixed bug in Gem::Text#min3 where `a == b < c`.  Pull request #1026 by
  fortissimo1997.
* Fixed uninitialized variable warning in BasicSpecification.  Pull request
  #1019 by Piotr Szotkowski.
* Removed unneeded exception handling for cyclic dependencies.  Pull request
  #1043 by Jens Wille.
* Fixed grouped expression warning.  Pull request #1081 by André Arko.
* Fixed handling of platforms when writing lockfiles.

=== 2.4.4 / 2014-11-12

Bug fixes:

* Add alternate Root CA for upcoming certificate change. Fixes #1050 by
  Protosac

=== 2.4.3 / 2014-11-10

Bug fixes:

* Fix redefine MirrorCommand issue. Pull request #1044 by @akr.
* Fix typo in platform= docs.  Pull request #1048 by @jasonrclark
* Add root SSL certificates for upcoming certificate change.  Fixes #1050 by
  Protosac

=== 2.4.2 / 2014-10-01

This release was sponsored by Ruby Central.

Bug fixes:

* RubyGems now correctly matches wildcard no_proxy hosts.  Issue #997 by
  voelzemo.
* Added support for missing git_source method in the gem dependencies API.
* Fixed handling of git gems with an alternate install directory.
* Lockfiles will no longer be truncated upon resolution errors.
* Fixed messaging for `gem owner -a`.  Issue #1004 by Aaron Patterson, Ryan
  Davis.
* Removed meaningless ensure.  Pull request #1003 by gogotanaka.
* Improved wording of --source option help.  Pull request #989 by Jason Clark.
* Empty build_info files are now ignored.  Issue #903 by Adan Alvarado.
* Gem::Installer ignores dependency checks when installing development
  dependencies.  Issue #994 by Jens Willie.
* `gem update` now continues after dependency errors.  Issue #993 by aaronchi.
* RubyGems no longer warns about semantic version dependencies for the 0.x
  range.  Issue #987 by Jeff Felchner, pull request #1006 by Hsing-Hui Hsu.
* Added minimal lock to allow multithread installation of gems.  Issue #982
  and pull request #1005 by Yorick Peterse
* RubyGems now considers prerelease dependencies as it did in earlier versions
  when --prerelease is given.  Issue #990 by Jeremy Tryba.
* Updated capitalization in README.  Issue #1010 by Ben Bodenmiller.
* Fixed activating gems from a Gemfile for default gems.  Issue #991 by khoan.
* Fixed windows stub script generation for Cygwin.  Issue #1000 by Brett
  DiFrischia.
* Allow gem bindir and ruby.exe to live in separate diretories.  Pull request
  #942 by Ian Flynn.
* Fixed handling of gemspec in gem dependencies files to match Bundler
  behavior.  Issue #1020 by Michal Papis.
* Fixed `gem update` when updating to prereleases.  Issue #1028 by Santiago
  Pastorino.
* RubyGems now fails immediately when a git reference cannot be found instead
  of spewing git errors.  Issue #1031 by Michal Papis

=== 2.4.1 / 2014-07-17

Bug fixes:

* RubyGems can now be updated on Ruby implementations that do not support
  vendordir in RbConfig::CONFIG.  Issue #974 by net1957.

=== 2.4.0 / 2014-07-16

Minor enhancements:

* The contents command now supports a --show-install-dir option that shows
  only the directory the gem is installed in.  Feature request #966 by Akinori
  MUSHA.
* Added a --build-root option to the install command for packagers.  Pull
  request #965 by Marcus Rückert.
* Added vendor gem support to RubyGems.  Package managers may now install gems
  in Gem.vendor_dir with the --vendor option to gem install.  Issue #943 by
  Marcus Rückert.

Bug fixes:

* Kernel#gem now respects the prerelease flag when activating gems.
  Previously this behavior was undefined which could lead to bugs when a
  prerelease version was unintentionally activated.  Bug #938 by Joe Ferris.
* RubyGems now prefers gems from git over installed gems.  This allows gems
  from git to override an installed gem with the same name and version.  Bug
  #944 by Thomas Kriechbaumer.
* Fixed handling of git gems in a lockfile with unversioned dependencies.  Bug
  #940 by Michael Kaiser-Nyman.
* The ruby directive in a gem dependencies file is ignored when installing.
  Bug #941 by Michael Kaiser-Nyman.
* Added open to list of builtin commands (`gem open` now works).  Reported by
  Espen Antonsen.
* `gem open` now works with command-line editors.  Pull request #962 by Tim
  Pope.
* `gem install -g` now respects `--conservative`.  Pull request #950 by Jeremy
  Evans.
* RubyGems releases announcements now now include checksums.  Bug #939 by
  Alexander E. Fischer.
* RubyGems now expands ~ in $PATH when checking if installed executables will
  be runnable.  Pull request #945 by Alex Talker.
* Fixed `gem install -g --explain`.  Issue #947 by Luis Lavena.  Patch by
  Hsing-Hui Hsu.
* RubyGems locks less during gem activation.  Pull request #951 by Aaron
  Patterson and Justin Searls, #969 by Jeremy Tryba.
* Kernel#gem is now thread-safe.  Pull request #967 by Aaron Patterson.
* RubyGems now handles spaces in directory names for some parts of extension
  building.  Pull request #949 by Tristan Hill.
* RubyGems no longer defines an empty Date class.  Pull Request #948 by Benoit
  Daloze.
* RubyGems respects --document options for `gem update` again.  Bug 946 by
  jonforums.  Patch by Hsing-Hui Hsu.
* RubyGems generates documentation again with --ignore-dependencies.  Bug #961
  by Pulfer.
* RubyGems can install extensions across partitions now.  Pull request #970 by
  Michael Scherer.
* `-s` is now short for `--source` which resolves an ambiguity with
  --no-suggestions.  Pull request #955 by Alexander Kahn.
* Added extra test for ~> for 0.0.X versions.  Pull request #958 by Mark
  Lorenz.
* Fixed typo in gem updated help.  Pull request #952 by Per Modin.
* Clarified that the gem description should not be excessively long.  Part of
  bug #956 by Renier Morales.
* Hid documentation of outdated test_files related methods in Specification.
  Guides issue #90 by Emil Soman.
* RubyGems now falls back to the old index if the rubygems.org API fails
  during gem resolution.


=== 2.3.0 / 2014-06-10

Minor enhancements:

* Added the `open` command which allows you to inspect the source of a gem
  using your editor.
  Issue #789 by Mike Perham. Pull request #804 by Vitali F.
* The `update` command shows a summary of which gems were and were not
  updated.  Issue #544 by Mark D. Blackwell.
  Pull request #777 by Tejas Bubane.
* Improved "could not find 'gem'" error reporting.  Pull request #913 by
  Richard Schneeman.
* Gem.use_gemdeps now accepts an argument specifying the path of the gem
  dependencies file.  When the file is not found an ArgumentError is raised.
* Writing a .lock file for a gem dependencies file is now controlled by the
  --[no-]lock option.  Pull reuqest #774 by Jeremy Evans.
* Suggestion of alternate names and spelling corrections during install can be
  suppressed with the --no-suggestions option.  Issue #867 by Jimmy Cuadra.
* Added mswin64 support.  Pull request #881 by U. Nakamura.
* A gem is installable from an IO again (as in RubyGems 1.8.x and older).
  Pull request #716 by Xavier Shay.
* RubyGems no longer attempts to build extensions during activation.  Instead
  a warning is issued instructing you to run `gem pristine` which will build
  the extensions for the current platform.  Issue #796 by dunric.
* Added Gem::UserInteraction#verbose which prints when the --verbose option is
  given.  Pull request #811 by Aaron Patterson.
* RubyGems can now fetch gems from private repositories using S3.  Pull
  request #856 by Brian Palmer.
* Added Gem::ConflictError subclass of Gem::LoadError so you can distinguish
  conflicts from other problems.  Pull request #841 by Aaron Patterson.
* Cleaned up unneeded load_yaml bootstrapping in Rakefile.  Pull request #815
  by Zachary Scott.
* Improved performance of conflict resolution.  Pull request #842 by Aaron
  Patterson.
* Add documentation of "~> 0" to Gem::Version.  Issue #896 by Aaron Suggs.
* Added CONTRIBUTING file.  Pull request #849 by Mark Turner.
* Allow use of bindir in windows_stub_script in .bat
  Pull request #818 by @unak and @nobu
* Use native File::PATH_SEPARATOR and remove $ before gem env on
  Gem::Dependency#to_specs. Pull request #915 by @parkr
* RubyGems recommends SPDX IDs for licenses now.  Pull request #917 by
  Benjamin Fleischer.

Bug fixes:

* RubyGems now only fetches the latest specs to find misspellings which speeds
  up gem suggestions.  Pull request #808 by Aaron Patterson.
* The given .gem is installed again when multiple versions of the same gem
  exist in the current directory.  Bug #875 by Prem Sichanugrist.
* Local gems are preferred by name over remote gems again.  Bug #834 by
  jonforums.
* RubyGems can install local prerelease gems again.  Pull request #866 by
  Aaron Patterson.  Issue #813 by André Arko.
* RubyGems installs development dependencies correctly again.  Issue #893 by
  Jens Wille.
* RubyGems only installs prerelease versions when they are requested again.
  Issue #853 by Seth Vargo, special thanks to Zachary Scott and Ben Moss.
  Issue #884 by Nathaniel Bibler.
* Fixed RubyGems list and search command help.  Pull request #905 and #928 by
  Gabriel Gilder.
* The list of gems to uninstall is always sorted now.  Bug #918 by postmodern.
* The update command only updates exactly matching gem names now.  Bug #919 by
  postmodern.
* Gem::Server now supports prerelease versions.  Bug #857 by Marcelo Alvim.
* RubyGems no longer raises an exception immediately when gems are missing
  with RUBYGEMS_GEMDEPS.  A warning is printed instead.  Issue #886 by Michael
  Kaiser-Nyman.
* Commands using the rubygems.org API no longer try to sign-in when a
  non-rubygems API key has been chosen.  Bug #826 by Ben Sedat.
* Updated documentation of Gem::Specification#executables to indicate that
  only ruby scripts are allowed.  Bug #830 by Geoff Nixon.
* Gem dependency API supports multiple platforms for #platform and #platforms
  now.  Bug #821 by johnny5-.
* Gem dependency API supports lockfiles without explicit sources.  Bug #820 by
  johnny5-.
* Gem dependency API supports lockfiles with multiple sources.  Bug #822 by
  johnny5-, bug #851 by sumit shah.
* Gem dependency API supports lockfiles with git sources using branch, tag and
  ref.  Bug #822 by johnny5-, #931 by Christoph Blank.
* Gem dependency API no longer raises an exception when a gem does not exist
  in one of the configured sources.  Bug #897 by Michael Kaiser-Nyman.
* Gem dependency API no longer lists development dependencies in the lockfile.
  Bug #768 by Diego Viola, #916 by Santiago Pastorino.
* SSL configuration entries in ~/.gemrc are properly round-tripped.  Bug #837
  by Noah Luck Easterly.
* The environment command now shows the system configuration directory where
  the all-users gemrc lives.  Bug #827 by Ben Langfeld.
* Improved speed of conflict checking when activating gems.  Pull request #843
  by Aaron Patterson.
* Improved speed of levenshtein distance for gem suggestion misspellings.
  Pull requests #809, #812 by Aaron Patterson.
* Restored persistent connections.  Pull request #869 by Aaron Patterson.
* Reduced requests when fetching gems with the bundler API.  Pull request #773
  by Charlie Somerville.
* Reduced dependency prefetching to improve install speed.  Pull requests
  #871, #872 by Matthew Draper.
* RubyGems now avoids net/http auto-proxy detection.  Issue #824 by HINOHARA
  Hiroshi.
* Removed conversion of Gem::List (used for debugging installs) to unless
  necessary.  Pull request #870 by Aaron Patterson.
* RubyGems now prints release notes from the current release.  Bug #814 by
  André Arko.
* RubyGems allows installation of unsigned gems again with -P MediumSecurity
  and lower.  Bug #859 by Justin S. Collins.
* Fixed typo in Jim Weirich's name.  Ruby pull request #577 by Mo Khan.
* Fixed typo in Gem.datadir documentation.  Pull request #868 by Patrick
  Jones.
* Fixed File.exists? warnings.  Pull request #829 by SHIBATA Hiroshi.
* Fixed show_release_notes test for LANG=C.  Issue #862 by Luis Lavena.
* Fixed Gem::Package from IO tests on windows.  Patch from issue #861 by Luis
  Lavena.
* Check for nil extensions as BasicSpecification does not initialize them.
  Pull request #882 by André Arko.
* Fixed Gem::BasicSpecification#require_paths receives a String for
  @require_paths. Pull requrest #904 by @danielpclark
* Fixed circular require warnings.  Bug #908 by Zachary Scott.
* Gem::Specification#require_paths can no longer accidentally be an Array.
  Pull requests #904, #909 by Daniel P. Clark.
* Don't build extensions if `build_dir/extensions` isn't writable.
  Pull request #912 by @dunric
* Gem::BasicSpecification#require_paths respects default_ext_dir_for now.  Bug
  #852 by Vít Ondruch.

=== 2.2.5 / 2015-06-08

Bug fixes:

* Tightened API endpoint checks for CVE-2015-3900

=== 2.2.4 / 2015-05-14

Bug fixes:

* Backport: Limit API endpoint to original security domain for CVE-2015-3900.
  Fix by claudijd

=== 2.2.3 / 2014-12-21

Bug fixes:

* Backport: Add alternate Root CA for upcoming certificate change.
  Fixes #1050 by Protosac

=== 2.2.2 / 2014-02-05

Bug fixes:

* Fixed ruby tests when BASERUBY is not set.  Patch for #778 by Nobuyoshi
  Nakada.
* Removed double requests in RemoteFetcher#cache_update_path to improve remote
  install speed.  Pull request #772 by Charlie Somerville.
* The mkmf.log is now placed next to gem_make.out when building extensions.
* `gem install -g --local` no longer accesses the network.  Bug #776 by Jeremy
  Evans.
* RubyGems now correctly handles URL passwords with encoded characters.  Pull
  request #781 by Brian Fletcher.
* RubyGems now correctly escapes URL characters.  Pull request #788 by Brian
  Fletcher.
* RubyGems can now unpack tar files where the type flag is not given.  Pull
  request #790 by Cody Russell.
* Typo corrections.  Pull request ruby/ruby#506 by windwiny.
* RubyGems now uses both the default certificates and ssl_ca_cert instead of
  one or the other.  Pull request #795 by zebardy.
* RubyGems can now use the bundler API against hosted gem servers in a
  directory.  Pull request #801 by Brian Fletcher.
* RubyGems bin stubs now ignore non-versions.  This allows RubyGems bin stubs
  to list file names like "_foo_".  Issue #799 by Postmodern.
* Restored behavior of Gem::Version::new when subclassed.  Issue #805 by
  Sergio Rubio.

=== 2.2.1 / 2014-01-06

Bug fixes:

* Platforms in the Gemfile.lock GEM section are now handled correctly.  Bug
  #767 by Diego Viola.
* RubyGems now displays which gem couldn't be uninstalled from the home
  directory.  Pull request #757 by Michal Papis.
* Removed unused method Gem::Resolver#find_conflict_state.  Pull request #759
  by Smit Shah.
* Fixed installing gems from local files without dependencies.  Issue #760 by
  Arash Mousavi, pull request #764 by Tim Moore.
* Removed TODO about syntax that works in Ruby 1.8.7.  Pull request #765 by
  Benjamin Fleischer.
* Switched Gem.ruby_api_version to use RbConfig::CONFIG['ruby_version'] which
  has the same value but is overridable by packagers through
  --with-ruby-version= when configuring ruby.  Bug #770 by Jeremy Evans.
* RubyGems now prefers the bundler API for `gem install` to reduce HTTP
  requests.  (This change was intended for RubyGems 2.2.0 but was missed.)
  This should address bug #762 by Dan Peterson and bug #766 by mipearson.
* Added Gem::BasicSpecification#source_paths so documentation or analysis
  tools can work properly as require_paths no longer returns extension source
  directories.  Bug #758 Vít Ondruch.
* Gem.read_binary can read read-only files again.  This caused file://
  repositories to stop working.  Bug #761 by John Anderson.
* Fixed specification file sorting for Ruby 1.8.7 compatibility.  Pull
  request #763 by James Mead

=== 2.2.0 / 2013-12-26

Special thanks to Vít Ondruch and Michal Papis for testing and finding bugs in
RubyGems as it was prepared for the 2.2.0 release.

Major enhancements:

* RubyGems can check for gem dependencies files (gem.deps.rb or Gemfile) when
  rubygems executables are started and uses the found dependencies.  This
  means `rake` will work similar to `bundle exec rake`.  To enable this set
  the `RUBYGEMS_GEMDEPS` environment variable to the location of your
  dependencies file.

  See Gem::use_gemdeps for further details.

* A RubyGems directory may now be shared amongst multiple ruby versions.  Upon
  activation RubyGems will automatically compile missing extensions for the
  current platform when the built objects are missing.  Issue #596 by Michal
  Papis

  By default different platforms do not share gem install locations so this
  must be configured by setting GEM_HOME to a common directory.  Some gems use
  fixed paths for requiring extensions and are not compatible with sharing gem
  directories.

  The default sharing location may be configured by RubyGems packagers through
  Gem.default_ext_dir_for.  Pull Request #744 by Vít Ondruch.

Minor enhancements:

* RubyGems checks the 'allowed_push_host' metadata value when pushing a gem to
  prevent an accidental push to a public repository (such as rubygems.org).
  If you have private gems you should set this value in your gem specification
  metadata.  Pull request #603 by Seamus Abshere.
* `gem list` now shows results for multiple arguments.  Pull request #604 by
  Zach Rabinovich.
* `gem pristine --extensions` will restore only gems with extensions.  Issue
  #619 by Postmodern.
* Gem::Specification#files is now sorted.  Pull request #612 by Justin George.
* For `gem list` and friends, "LOCAL" and "REMOTE" headers are omitted if
  only local or remote gem information is requested with --quiet.  Pull
  request #615 by Michal Papis.
* Added Gem::Specification#full_require_paths which is like require_paths, but
  returns a fully-qualified results.  Pull request #632 by Vít Ondruch.
* RubyGems now looks for the https_proxy environment variable for https://
  sources.  RubyGems will fall back to http_proxy if there is no https_proxy.
  Issue #610 by mkristian.
* RubyGems now creates directories in .gem files.  Issue #631 by marksolaris.
* RubyGems raises an exception when a specification includes its gem.  Issue
  #623 by notEthan.
* RubyGems now displays relevant release note information when updating
  RubyGems.  Issue #647 by Trevor Wennblom.
* Deprecated Gem::Installer::ExtensionBuildError in favor of
  Gem::Ext::BuildError.  The old constant is an alias for the new constant.
* When extensions are built the gem_make.out file is always written now, even
  on success.  This will help with debugging bad builds that report success.
* If a specification fails to validate RubyGems shows a link to the
  specification reference guide.  Issue #656 by Markus Heiler.
* When using `gem install -g`, RubyGems now detects the presence of an
  Isolate, Gemfile or gem.deps.rb file.
* Added Gem::StubSpecification#stubbed? to help determine if a user should run
  `gem pristine` to speed up gem loading.  Pull request #694 and #701 by Jon
  Leighton.
* RubyGems now warns when a gem has a pessimistic version dependency that may
  be too strict.
* RubyGems now warns when a gem has an open-ended dependency.
* RubyGems now raises an exception when a dependency for a gem is defined
  twice.
* Marked the license specification attribute as recommended.  Pull request
  #713 by Benjamin Fleischer.
* RubyGems uses io/console instead of `stty` when available.  Pull request
  #740 by Nobuyoshi Nakada
* Relaxed Gem.ruby tests for platforms that override where ruby lives.  Pull
  Request #755 by strzibny.

Bug fixes:

* RubyGems now returns an error status when any file given to `gem which`
  cannot be found.  Ruby bug #9004 by Eugene Vilensky.
* Fixed command escaping when building rake extensions.  Pull request #721 by
  Dmitry Ratnikov.
* Fixed uninstallation of gems when GEM_HOME is a relative directory.  Issue
  #708 by Ryan Davis.
* Default gems are now ignored by Gem::Validator#alien.  Issue #717 by David
  Bahar.
* Fixed typos in RubyGems.  Pull requests #723, #725, #731 by Akira Matsuda,
  pull request #736 by Leo Gallucci, pull request #746 by DV Suresh.
* RubyGems now holds exclusive locks on cached gem files to prevent incorrect
  updates.  Pull Request #737 by Smit Shah
* Improved speed of `gem install --ignore-dependencies`.  Patch by Terence
  Lee.

=== 2.1.11 / 2013-11-12

Bug fixes:

* Gem::Specification::remove_spec no longer checks for existence of the spec
  to be removed.  Issue #698 by Tiago Macedo.
* Restored wildcard handling when installing gems.  Issue #697 by Chuck Remes.
* Added DigiCert High Assurance EV Root CA certificate for the cloudfront.net
  certificate change.
* The Gem::RemoteFetcher tests now choose the test server port more reliably.
  Pull Request #706 by akr.

=== 2.1.10 / 2013-10-24

Bug fixes:

* Use class check instead of :version method check when creating Gem::Version
  objects.  Fixes #674 by jkanywhere.
* Fail during `gem update` when an error occurs checking for newer versions.
  This means RubyGems no longer reports "nothing to update" when it cannot
  communicate with the server.  Issue #688 by Jimmy Dee.
* Allow installation of gems when the home directory does not exist.  Issue
  #689 by Laurence Rowe
* Fix updating gems which have multiple platforms.  Issue #693 by Ookami
  Kenrou.
* The gem server now uses user-provided directories.  Issue #696 by Marcelo
  Alvim.
* Improved resolution of gems when specific versions have conflicting
  dependencies.
* RubyGems installs local gems regardless of platform again.  Issue #695
* The --ignore-dependencies option for gem installation works again.  Issue
  #695

=== 2.1.9 / 2013-10-14

Bug fixes:

* Reduce sorting when fetching specifications.  This speeds up the update and
  outdated commands, and others.  Issue #657 by windwiny.
* Proxy usernames and passwords are now escaped properly.  Ruby Bug #8979 by
  Masahiro Tomita, Issue #668 by Kouhei Sutou.

=== 2.1.8 / 2013-10-10

Bug fixes:

* Fixed local installation of platform gem files.  Issue #664 by Ryan Melton.
* Files starting with "." in the root directory are installed again.  Issue
  #680 by Ivo Wever, Pull Request #681 by Jeremy Evans.
* The index generator no longer indexes default gems.  Issue #661 by
  Jeremy Hinegardner.

=== 2.1.7 / 2013-10-09

Bug fixes:

* `gem sources --list` now displays a list of sources.  Pull request #672 by
  Nathan Marley.
* RubyGems no longer alters Gem::Specification.dirs when installing.  Pull
  Request #670 by Vít Ondruch
* Use RFC 2616-compatible time in HTTP headers.  Pull request #655 by Larry
  Marburger.
* RubyGems now gives a more descriptive message for missing licenses on
  validation.  Issue #656 by Markus Heiler.
* Expand unpack destination directory.  This fixes problems when File.realpath
  is missing and $GEM_HOME contains "..".  Issue #679 by Charles Nutter.

=== 2.1.6 / 2013-10-08

Bug fixes:

* Added certificates to follow the s3.amazonaws.com certificate change.  Fixes
  #665 by emeyekayee.  Fixes #671 by jonforums.
* Remove redundant built-in certificates not needed for https://rubygems.org
  Fixes #654 by Vít Ondruch.
* Added test for missing certificates for https://s3.amazonaws.com or
  https://rubygems.org.  Pull request #673 by Hannes Georg.
* RubyGems now allows a Pathname for Kernel#require like the built-in
  Kernel#require.  Pull request #663 by Aaron Patterson.
* Required rbconfig in Gem::ConfigFile for Ruby 1.9.1 compatibility.  (Ruby
  1.9.1 is no longer receiving security fixes, so please update to a newer
  version.)  Issue #676 by Michal Papis.  Issue wayneeseguin/rvm#2262 by
  Thomas Sänger.

=== 2.1.5 / 2013-09-24

Security fixes:

* RubyGems 2.1.4 and earlier are vulnerable to excessive CPU usage due to a
  backtracking in Gem::Version validation.  See CVE-2013-4363 for full details
  including vulnerable APIs.  Fixed versions include 2.1.5, 2.0.10, 1.8.27 and
  1.8.23.2 (for Ruby 1.9.3).

=== 2.1.4 / 2013-09-17

Bug fixes:

* `gem uninstall foo --all` now force-uninstalls all versions of foo.  Issue
  #650 by Kyle (remkade).
* Fixed uninstalling gems installed in the home directory (as in
  `--user-install`).  Issue #653 by Lin Jen-Shin.

=== 2.1.3 / 2013-09-12

Bug fixes:

* Gems with files entries starting with "./" no longer install 0 files.  Issue
  #644 by Darragh Curran, #645 by Brandon Turner, #646 by Alex Tambellini

=== 2.1.2 / 2013-09-11

Bug fixes:

* Restore concurrent requires following the fix for ruby bug #8374.  Pull
  request #637 and issue #640 by Charles Nutter.
* Gems with extensions are now installed correctly when the --install-dir
  option is used.  Issue #642 by Lin Jen-Shin.
* Gem fetch now fetches the newest (not oldest) gem when --version is given.
  Issue #643 by Brian Shirai.

=== 2.1.1 / 2013-09-10

Bug fixes:

* Only matching gems matching your local platform are considered for
  installation.  Issue #638 by José M. Prieto, issue #639 by sawanoboly.

=== 2.1.0 / 2013-09-09

Security fixes:

* RubyGems 2.0.7 and earlier are vulnerable to excessive CPU usage due to a
  backtracking in Gem::Version validation.  See CVE-2013-4287 for full details
  including vulnerable APIs.  Fixed versions include 2.0.8, 1.8.26 and
  1.8.23.1 (for Ruby 1.9.3).  Issue #626 by Damir Sharipov.

Major enhancements:

* RubyGems uses a new dependency resolver for gem installation which works
  similar to the bundler resolver.  The new resolver can resolve conflicts the
  previous resolver could not and offers improved diagnostics when conflicts
  are discovered.

Minor enhancements:

* RubyGems now has improved platform matching for the ARM architecture.  Gems
  built with a CPU of "arm" will match any specific ARM CPU.  See `gem help
  platform` for further details.  Fixes #532 by Kim Burgestrand.
* The --version option now accepts compound requirements the same as in a gem
  dependency.  The following invocation will install rails between 4.0.0.beta
  and 4.2:

    gem install rails -v '>= 4.0.0.beta, < 4.2'

  Fixes #531 by Gary S. Weaver
* `gem clean` now allows `-n` as an alias for `--dryrun`.  Pull Request #517
  by Gastón Ramos
* Added `gem update --system` to `gem help`.  Pull Request #514 by Vince
  Wadhwani
* Added PATH to `gem env` output.  Pull Request #490 by Michal Papis
* Added --host option to `gem owner` to match other commands using the
  gemcutter API.  Pull Request #462 and issue #461 by Hugo Lopes Tavares
* Added --abort-on-dependent to `gem uninstall`.  This will abort instead of
  asking to uninstall a gem that is depended upon by another gem.  Pull
  request #549 by Philip Arndt.
* RubyGems no longer alters Gem::Specification.dirs when installing.  Based on
  Pull Request #452 by Vít Ondruch
* RubyGems uses ENV['MAKE'] or ENV['make'] over rbconfig.rb's make if present.
  Pull Request #443 by Erik Hollensbe
* RubyGems can now save remote source cache files in an alternate directory
  controlled by `ENV["GEM_SPEC_CACHE"]`.  Pull Request #489 by Michal Papis
* Generated private keys are now encrypted.  Pull Request #453 by pietro
* Separated Gem::Request from Gem::RemoteFetcher.  Pull Request #283 by Steve
  Klabnik.
* RubyGems indicates when a .gem's content is corrupt while verifying.  Bug
  #519 by William T Nelson.
* Refactored common installer setup.  Pull request #520 by Gastón Ramos
* Moved activation tests to Gem::Specification.  Pull request #521 by Gastón
  Ramos
* When a --version option with a prerelease version is given RubyGems
  automatically enables prerelease versions but only the last version is
  used.  If the first version is a prerelease version this is no longer sticky
  unless an explicit --[no-]prerelease was also given.  Fixes part of #531.
* RubyGems now supports an SSL client certificate.  Pull request #550 by
  Robert Kenny.
* RubyGems now suggests how to fix permission errors.  Pull request #553 by
  Odin Dutton.
* Added support for installing a gem as default gems for alternate ruby
  implementations.  Pull request #566 by Charles Nutter.
* Improved performance of Gem::Specification#load by caching the loaded
  gemspec.  Pull request #569 by Charlie Somerville.
* RubyGems now warns when an unsigned gem is verified if -P was given during
  installation even if the security policy allows unsigned gems and warns when
  an untrusted certificate is seen even if the security policy allows
  untrusted certificates.  Issue #474 by Grant Olson
* RubyGems can now rewrite executables with or without a shebang of
  /usr/bin/env via <code>gem pristine --all --only-executables
  --env-[no-]shebang</code>.  Issue #579 by Paul Annesley.
* RubyGems can now run its tests without OpenSSL.  Ruby Bug #8557 by nobu.
* Improved performance by caching Gem::Version objects and avoiding
  method_missing in Gem::Specification.  Pull request #447 by Jon Leighton.
* Files in a .gem now preserve their modification times.  Pull request #582 by
  Jesse Bowes
* Improved speed of looking up dependencies in SpecFetcher through
  Array#bsearch (when present).  Pull request #595 by Andras Suller
* Added `--all` option to `gem uninstall` which removes all gems in GEM_HOME.
  Pull request #584 by Shannon Skipper.
* Added Gem.find_latest_files which is equivalent to Gem.find_files but only
  returns matching files from the latest version of each gem.  Issue #186 by
  Ryan Davis.
* Improved performance of `gem outdated` by reducing duplicate work (it is
  still slow, but I see a near 50% improvement for 250 gems on a fast
  connection).  See also Gem::Specification::outdated_and_latest_version

Bug fixes:

* rubygems_plugin.rb files are now only loaded from the latest installed gem.
* Fixed Gem.clear_paths when Security is defined at top-level.  Pull request
  #625 by elarkin
* Fixed credential creation for `gem push` when `--host` is not given.  Pull
  request #622 by Arthur Nogueira Neves

=== 2.0.17 / 2015-06-08

Bug fixes:

* Tightened API endpoint checks for CVE-2015-3900

=== 2.0.16 / 2015-05-14

Bug fixes:

* Backport: Limit API endpoint to original security domain for CVE-2015-3900.
  Fix by claudijd

=== 2.0.15 / 2014-12-21

Bug fixes:

* Backport: Add alternate Root CA for upcoming certificate change.
  Fixes #1050 by Protosac

=== 2.0.14 / 2013-11-12

Bug fixes:

* Gem::Specification::remove_spec no longer checks for existence of the spec
  to be removed.  Issue #698 by Tiago Macedo.
* Restored wildcard handling when installing gems.  Issue #697 by Chuck Remes.
* Added DigiCert High Assurance EV Root CA certificate for the cloudfront.net
  certificate change.
* The Gem::RemoteFetcher tests now choose the test server port more reliably.
  Pull Request #706 by akr.

=== 2.0.13 / 2013-10-24

Bug fixes:

* Use class check instead of :version method check when creating Gem::Version
  objects.  Fixes #674 by jkanywhere.
* Allow installation of gems when the home directory does not exist.  Issue
  #689 by Laurence Rowe
* Fix updating gems which have multiple platforms.  Issue #693 by Ookami
  Kenrou.

=== 2.0.12 / 2013-10-14

Bug fixes:

* Proxy usernames and passwords are now escaped properly.  Ruby Bug #8979 by
  Masahiro Tomita, Issue #668 by Kouhei Sutou.

=== 2.0.11 / 2013-10-08

Bug fixes:

* Added certificates to follow the s3.amazonaws.com certificate change.  Fixes
  #665 by emeyekayee.  Fixes #671 by jonforums.
* Remove redundant built-in certificates not needed for https://rubygems.org
  Fixes #654 by Vít Ondruch.
* Added test for missing certificates for https://s3.amazonaws.com or
  https://rubygems.org.  Pull request #673 by Hannes Georg.
* RubyGems now allows a Pathname for Kernel#require like the built-in
  Kernel#require.  Pull request #663 by Aaron Patterson.
* Required rbconfig in Gem::ConfigFile for Ruby 1.9.1 compatibility.  (Ruby
  1.9.1 is no longer receiving security fixes, so please update to a newer
  version.)  Issue #676 by Michal Papis.  Issue wayneeseguin/rvm#2262 by
  Thomas Sänger.

=== 2.0.10 / 2013-09-24

Security fixes:

* RubyGems 2.1.4 and earlier are vulnerable to excessive CPU usage due to a
  backtracking in Gem::Version validation.  See CVE-2013-4363 for full details
  including vulnerable APIs.  Fixed versions include 2.1.5, 2.0.10, 1.8.27 and
  1.8.23.2 (for Ruby 1.9.3).

=== 2.0.9 / 2013-09-13

Bug fixes:

* Gem fetch now fetches the newest (not oldest) gem when --version is given.
  Issue #643 by Brian Shirai.
* Fixed credential creation for `gem push` when `--host` is not given.  Pull
  request #622 by Arthur Nogueira Neves

=== 2.0.8 / 2013-09-09

Security fixes:

* RubyGems 2.0.7 and earlier are vulnerable to excessive CPU usage due to a
  backtracking in Gem::Version validation.  See CVE-2013-4287 for full details
  including vulnerable APIs.  Fixed versions include 2.0.8, 1.8.26 and
  1.8.23.1 (for Ruby 1.9.3).  Issue #626 by Damir Sharipov.

Bug fixes:

* Fixed Gem.clear_paths when Security is defined at top-level.  Pull request
  #625 by elarkin

=== 2.0.7 / 2013-08-15

Bug fixes:

* Extensions may now be built in parallel (therefore gems may be installed in
  parallel).  Bug #607 by Hemant Kumar.
* Changed broken link to RubyGems Bookshelf to point to RubyGems guides.  Ruby
  pull request #369 by 謝致邦.
* Fixed various test failures due to platform differences or poor tests.
  Patches by Yui Naruse and Koichi Sasada.
* Fixed documentation for Kernel#require.

=== 2.0.6 / 2013-07-24

Bug fixes:

* Fixed the `--no-install` and `-I` options to `gem list` and friends.  Bug
  #593 by Blargel.
* Fixed crash when installing gems with extensions under the `-V` flag.  Bug
  #601 by Nick Hoffman.
* Fixed race condition retrieving HTTP connections in Gem::Request on JRuby.
  Bug #597 by Hemant Kumar.
* Fixed building extensions on ruby 1.9.3 under mingw.  Bug #594 by jonforums,
  Bug #599 by Chris Riesbeck
* Restored default of remote search to `gem search`.

=== 2.0.5 / 2013-07-11

* Fixed building of extensions that run ruby in their makefiles.  Bug #589 by
  Zachary Salzbank.

=== 2.0.4 / 2013-07-09

Bug fixes:

* Fixed error caused by gem install not finding the right platform for your
  platform. Bug #576 by John Anderson
* Fixed pushing gems with the default host.  Bug #495 by Utkarsh Kukreti
* Improved unhelpful error message from `gem owner --remove`.  Bug #488 by
  Steve Klabnik
* Fixed typo in `gem spec` help.  Pull request #563 by oooooooo
* Fixed creation of build_info with --install-dir.  Bug #457 by Vít Ondruch.
* RubyGems converts non-string dependency names to strings now.  Bug #505 by
  Terence Lee
* Outdated prerelease versions are now listed in `gem outdated`.
* RubyGems now only calls fsync() on the specification when installing, not
  every file from the gem.  This improves the performance of gem installation
  on some systems.  Pull Request #556 by Grzesiek Kolodziejczyk
* Removed surprise search term anchoring in `gem search` to restore 1.8-like
  search behavior while still defaulting to --remote.  Pull request #562 by
  Ben Bleything
* Fixed handling of DESTDIR when building extensions.  Pull request #573 by
  Akinori MUSHA
* Fixed documentation of `gem pristine` defaults (--all is not a default).
  Pull request #577 by Shannon Skipper
* Fixed a windows extension-building test failure.  Pull request #575 by
  Hiroshi Shirosaki
* Fixed issue with `gem update` where it would attempt to use a Version
  instead of a Requirement to find the latest gem.  Fixes #570 by Nick Cox.
* RubyGems now ignores an empty but set RUBYGEMS_HOST environment variable.
  Based on pull request #558 by Robin Dupret.
* Removed duplicate creation of gem subdirectories in
  Gem::DependencyInstaller.  Pull Request #456 by Vít Ondruch
* RubyGems now works with Ruby built with `--with-ruby-version=''`.  Pull
  Request #455 by Vít Ondruch
* Fixed race condition when two threads require the same gem.  Ruby bug report
  #8374 by Joel VanderWerf
* Cleaned up siteconf between extension build and extension install.  Pull
  request #587 by Dominic Cleal
* Fix deprecation warnings when converting gemspecs to yaml.  Ruby commit
  r41148 by Yui Naruse

=== 2.0.3 / 2013-03-11

* Bug fixes:
  * Reverted automatic upgrade to HTTPS as it breaks RubyGems APIs.  Fixes
    #506 by André Arko
  * Use File.realpath to remove extra / while checking if files are
    installable.  Issue #508 by Jacob Evans.
  * When installing RubyGems on JRuby, the standard library is no longer
    deleted.  Fixes #504 by Juan Sanchez, #507 by Charles Oliver Nutter.
  * When building extconf.rb extensions use the intermediate destination
    directory.  This addresses further issues with C extension building.
  * Use the absolute path to the generated siteconf in case the extension
    changes directories to run extconf.rb (like memcached).  Fixes #498 by
    Chris Morris.
  * Fixed default gem key and cert locations.  Pull request #511 by Samuel
    Cochran.

=== 2.0.2 / 2013-03-06

* Bug fixes:
  * HTTPS URLs are preferred over HTTP URLs.  RubyGems will now attempt to
    upgrade any HTTP source to HTTPS.  Credit to Alex Gaynor.
  * SSL Certificates are now installed properly.  Fixes #491 by hemanth.hm
  * Fixed HTTP to HTTPS upgrade for rubygems.org.

=== 2.0.1 / 2013-03-05

* Bug fixes:
  * Lazily load RubyGems.org API credentials to avoid failure during
    RubyGems installation.  Bug #465 by Isaac Sanders.
  * RubyGems now picks the latest prerelease to install.  Fixes bug #468 by
    Santiago Pastorino.
  * Improved detection of missing Zlib::GzipReader encoding support.  Works
    around JRuby-only bug #472 by Matt Beedle.
  * "Done installing documentation" is no longer displayed when documentation
    generation is disabled.  Fixes bug #469 by Jeff Sandberg
  * The existing executable check now respects --format-executable.  Pull
    request #471 by Jeremy Evans.
  * RubyGems no longer creates gem subdirectories when fetching gems.  Fixes
    #482 by Loren Segal.
  * RubyGems does not require OpenSSL like RubyGems 1.8, but still prefers it.
    Fixes #481 by André Arko.
  * RubyGems only fetches specs for list, search and query commands when
    needed like RubyGems 1.x.  Fixes bug #487 by bitbuerster, Ruby bug #8019
    by Ike Miller.
  * Allow specification of mode for gem subdirectory creation.
    Ruby bug #7713 by nobu
  * Fix tests when an 'a.rb' exists.  Ruby bug #7749 by nobu.

=== 2.0.0 / 2013-02-24

RubyGems 2.0 includes several new features and many breaking changes.  Some of
these changes will cause existing software to break.  These changes are a
result of improvements to the internals of RubyGems that make it more
maintainable and improve APIs for RubyGems users.

If you are using bundler be sure to install a 1.3.0.prerelease version or
newer.  Older versions of bundler will not work with RubyGems 2.0.

Changes since RubyGems 1.8.25 (including past pre-releases):

* Breaking changes:

  * Deprecated Gem.unresolved_deps in favor of
    Gem::Specification.unresolved_deps
  * Merged Gem::Builder into Gem::Package.  Use Gem::Package.build(spec)
    instead of Gem::Builder.new(spec).build
  * Merged Gem::Format into Gem::Package.  Use Gem::Package.new instead
    of Gem::Format.from_file_by_path
  * Moved Gem::OldFormat to Gem::Package::Old.  Gem::Package will
    automatically detect old gems for you, so there is no need to refer to it.
  * Removed Gem::DocManager, replaced by Gem::RDoc and done_installing hook
  * Removed Gem::Package::TarInput in favor of Gem::Package
  * Removed Gem::Package::TarOutput in favor of Gem::Package
  * Removed Gem::RemoteFetcher#open_uri_or_path. (steveklabnik)
  * Removed Gem::SSL in favor of using OpenSSL directly
  * Removed Gem.loaded_path
  * Removed RSS generation from the gem indexer
  * Removed benchmark option from .gemrc
  * Removed broken YAML gemspec support in `gem build`
  * Removed support for Ruby 1.9.1
  * Removed many deprecated methods

* Major enhancements:

  * Improved support for default gems shipping with ruby 2.0.0+
  * A gem can have arbitrary metadata through Gem::Specification#metadata
  * `gem search` now defaults to --remote and is anchored like gem list.  Fixes
    #166
  * Added --document to replace --rdoc and --ri.  Use --no-document to disable
    documentation, --document=rdoc to only generate rdoc.
  * Only ri-format documentation is generated by default.
  * `gem server` uses RDoc::Servlet from RDoc 4.0 to generate HTML
    documentation.
  * Add ability to install gems directly from a compatible gemdep
    file (Gemfile, Isolate, gem.deps.rb)
    <code>gem install --file path</code>
  * Add ability to load gem activation information from a gemdeps
    file (Gemfile, Isolate, gem.deps.rb).
    Set RUBYGEMS_GEMDEPS=path to have it loaded. Use - as the path
    to autodetect (current and parent directories are searched).

* Minor enhancements:
  * Added `gem check --doctor` to clean up after failed uninstallation.  Bug
    #419 by Erik Hollensbe
  * RubyGems no longer defaults to uninstalling gems if a dependency would be
    broken.  Now you must manually say "yes".  Pull Request #406 by Shannon
    Skipper.
  * Gem::DependencyInstaller now passes build_args down to the installer.
    Pull Request #412 by Sam Rawlins.
  * Added a cmake builder.  Pull request #265 by Allan Espinosa.
  * Removed rubyforge page from gem list output
  * Added --only-executables option to `gem pristine`.  Fixes #326
  * Added -I flag for 'gem query' to exclude installed items
  * Added Gem.install(name, version=default) for interactive sessions
  * Added Gem::FilePermissionError#directory
  * Added Gem::rubygems_version which is like Gem::ruby_version
  * Added RUBYGEMS_HOST documentation to `gem env`
  * Added a post_installs hook that runs after Gem::DependencyInstaller
    finishes installing a set of gems
  * Added a usage method for Gem::Commands::OwnerCommand. (ffmike)
  * Added an optional type parameter to Gem::Specification#doc_dir.
  * Added announcements url and clarified how to file tickets
  * Added guidance for how to use rdoc and ri in setup command. (jjb)
  * Attempting to install multiple gems with --version is now an error.  You
    can specify per-gem versions like <code>rake:0.9.5</code>
  * Clarified Gem::CommandManager example code to avoid multi load problems.
    (baroquebobcat)
  * Corrupt or bad cached specs are now re-downloaded. (cookrn)
  * Extension build arguments are saved from install and reused for pristine
  * If the OS allows it, documentation is built in a forked background
    process. (alexch)
  * Imported gem yank from the gemcutter gem.  Fixes #177, #343
  * Packaged gems now contain and verify SHA1 checksums
  * Removed commas from gem update summary so you can paste it back to
    cleanup.  (amatsuda)
  * RubyGems will now warn when building gems with prerelease dependencies.
    Fixes #255
  * The RUBYGEMS_HOST environment variable is used to determine appropriate
    API key for pushing or yanking gems
  * Uninstall is now performed in reverse topological order.
  * Users are told what to type when they try to uninstall a gem outside
    GEM_HOME
  * When building gems with non-world-readable files a warning is shown.

* Bug fixes:
  * Gem.refresh now maintains the active gem list.  Clearing the list would
    cause double-loads which would cause other bugs.  Pull Request #427 by
    Jeremy Evans
  * RubyGems now refuses to read the gem push credentials file if it has
    insecure permissions.  Pull Request #438 by Shannon Skipper
  * RubyGems now requires a local gem name to end in '.gem'.  Issue #407 by
    Santiago Pastorino.
  * Do not allow old-format gems to be installed with a security policy that
    verifies data.
  * Gem installation will fail if RubyGems cannot load the specification from
    the gem.  Bug #419 by Erik Hollensbe
  * RubyGems tests now run in FIPS mode.  Issue #365 by Vít Ondruch
  * Only update the spec cache when we have permission.  Ruby Bug #7509
  * gem install now ignores directories and non .gem files that match the gem
    to install.  Bug #407 by Santiago Pastorino.
  * Added PID to setup bin_file while installing RubyGems to protect against
    errors. Fixes #328 by ConradIrwin
  * Added missing require in Gem::Uninstaller when format_executable is set.
    (sakuro)
  * Exact gem command name matches are now chosen even if a longer command
    overlaps the exact name
  * Fixed Gem.loaded_path? with a Pathname instance. (mattetti)
  * Fixed Gem::Dependency.new mismatch with rubygems.org checks
  * Fixed SecurityError in Gem::Specification.load when $SAFE=1. (ged)
  * Fixed SystemStackError with "gem list -r -a" on 1.9 (cldwalker)
  * Fixed `gem owners` command so that exceptions don't stop the rest of the
    command from completing
  * Fixed `gem unpack uninstalled_gem` default version picker.
  * Fixed defunct rubyforge urls in gem command line help
  * Fixed documentation for the various hooks collections
  * Fixed documentation generation on setup when the gem directory does not
    exist.  Fixes #253
  * Fixed documentation to reflect where defaults overrides are loaded from.
    (ferrous26)
  * Fixed editing of a Makefile with 8-bit characters.  Fixes #181
  * Fixed gem loading issue caused by dependencies not resolving.
  * Fixed independent testing of test_gem_package_tar_output.  Ruby Bug #4686
    by Shota Fukumori
  * Fixed typo in uninstall message. (sandal)
  * Gem::Requirement#<=> returns nil on non-requirement arg.
  * Gem::Requirement.satisfied_by? raises ArgumentError if given a non-version
    argument
  * Gem::Version#initialize no longer modifies its parameter. (miaout17)
  * Group-writable permissions are now allowed for gem repositories. (ctcherry)
  * Memoized values in Gem::Specification are now reset the version or
    platform changes. Fixes #78
  * More specific errors are raised for bad requirements. (arsduo)
  * Removed reference to 'sources' gem in documentation
  * Removed unused block arguments to avoid creating Proc objects. (k-tsj)
  * RubyGems now asks before overwriting executable wrappers.  Ruby Bug #1800
  * The bindir is now created with mkdir_p during install. (voxik)
  * URI scheme matching is no longer case-sensitive.  Fixes #322
  * ext/builder now checks $MAKE as well as $make (okkez)

Changes since RubyGems 2.0.0.rc.2:

* Bug fixes:
  * Gem.gzip and Gem.gunzip now return strings with BINARY encoding.  Issue
    #450 by Jeremy Kemper
  * Fixed placement of executables with --user-install.  Ruby bug #7779 by Jon
    Forums.
  * Fixed `gem update` with --user-install.  Ruby bug #7779 by Jon Forums.
  * Fixed test_initialize_user_install for windows.  Ruby bug #7885 by Luis
    Lavena.
  * Create extension destination directory before building extensions.  Ruby
    Bug #7897 and patch by Kenta Murata.
  * Fixed verification of gems at LowSecurity due to missing signature.
    Thanks to André Arko.

=== 2.0.0.rc.2 / 2013-02-08

* Bug fixes:
  * Fixed signature verification of gems which was broken only on master.
    Thanks to Brian Buchanan.
  * Proper exceptions are raised when verifying an unsigned gem.  Thanks to
    André Arko.

=== 2.0.0.rc.1 / 2013-01-08

* Minor enhancements:
  * This release of RubyGems can push gems to rubygems.org.  Ordinarily
    prerelease versions of RubyGems cannot push gems.
  * Added `gem check --doctor` to clean up after failed uninstallation.  Bug
    #419 by Erik Hollensbe

* Bug fixes:
  * Fixed exception raised when attempting to push gems to rubygems.org.  Bug
    #418 by André Arko
  * Gem installation will fail if RubyGems cannot load the specification from
    the gem.  Bug #419 by Erik Hollensbe

=== 2.0.0.preview2.2 / 2012-12-14

* Minor enhancements:
  * Added a cmake builder.  Pull request #265 by Allan Espinosa.
  * Removed rubyforge page from gem list output

* Bug fixes:
  * Restored RubyGems 1.8 packaging behavior of omitting directories.  Bug
    #413 by Jeremy Kemper.

=== 2.0.0.preview2.1 / 2012-12-08

* Minor enhancements:
  * Gem::DependencyInstaller now passes build_args down to the installer.
    Pull Request #412 by Sam Rawlins.
  * RubyGems no longer defaults to uninstalling gems if a dependency would be
    broken.  Now you must manually say "yes".  Pull Request #406 by Shannon
    Skipper.

* Bug fixes:
  * RubyGems tests now run in FIPS mode.  Issue #365 by Vít Ondruch
  * Fixed Gem::Specification#base_dir for default gems.  Ruby Bug #7469
  * Only update the spec cache when we have permission.  Ruby Bug #7509
  * Restored order of version marking.  Fixes an issue with bundler.  Thanks
    to Aaron Patterson and Terence Lee.
  * Gem cleanup now skips default gems.  Pull Request #409 by Kouhei Sutou
  * gem list, search and query can show remote gems again.  Bug #410 by
    Henry Maddocks
  * gem install now ignores directories that match the gem to install.  Bug
    #407 by Santiago Pastorino.

=== 2.0.0.preview2 / 2012-12-01

This release contains two commits not present in Ruby 2.0.0.preview2.  One
commit is for ruby 1.8.7 support, the second allows RubyGems to work under
$SAFE=1.  There is no functional difference compared to Ruby 2.0.0.preview2

* Breaking changes:

  * Deprecated Gem.unresolved_deps in favor of
    Gem::Specification.unresolved_deps
  * Merged Gem::Builder into Gem::Package.  Use Gem::Package.build(spec)
    instead of Gem::Builder.new(spec).build
  * Merged Gem::Format into Gem::Package.  Use Gem::Package.new instead
    of Gem::Format.from_file_by_path
  * Moved Gem::OldFormat to Gem::Package::Old.  Gem::Package will
    automatically detect old gems for you, so there is no need to refer to it.
  * Removed Gem::DocManager, replaced by Gem::RDoc and done_installing hook
  * Removed Gem::Package::TarInput in favor of Gem::Package
  * Removed Gem::Package::TarOutput in favor of Gem::Package
  * Removed Gem::RemoteFetcher#open_uri_or_path. (steveklabnik)
  * Removed Gem::SSL in favor of using OpenSSL directly
  * Removed Gem.loaded_path
  * Removed RSS generation from the gem indexer
  * Removed benchmark option from .gemrc
  * Removed broken YAML gemspec support in `gem build`
  * Removed support for Ruby 1.9.1
  * Removed many deprecated methods

* Major enhancements:

  * Improved support for default gems shipping with ruby 2.0.0+
  * A gem can have arbitrary metadata through Gem::Specification#metadata
  * `gem search` now defaults to --remote and is anchored like gem list.  Fixes
    #166
  * Added --document to replace --rdoc and --ri.  Use --no-document to disable
    documentation, --document=rdoc to only generate rdoc.
  * Only ri-format documentation is generated by default.
  * `gem server` uses RDoc::Servlet from RDoc 4.0 to generate HTML
    documentation.
  * Add ability to install gems directly from a compatible gemdep
    file (Gemfile, Isolate, gem.deps.rb)
    <code>gem install --file path</code>
  * Add ability to load gem activation information from a gemdeps
    file (Gemfile, Isolate, gem.deps.rb).
    Set RUBYGEMS_GEMDEPS=path to have it loaded. Use - as the path
    to autodetect (current and parent directories are searched).

* Minor enhancements:

  * Added --only-executables option to `gem pristine`.  Fixes #326
  * Added -I flag for 'gem query' to exclude installed items
  * Added Gem.install(name, version=default) for interactive sessions
  * Added Gem::FilePermissionError#directory
  * Added Gem::rubygems_version which is like Gem::ruby_version
  * Added RUBYGEMS_HOST documentation to `gem env`
  * Added a post_installs hook that runs after Gem::DependencyInstaller
    finishes installing a set of gems
  * Added a usage method for Gem::Commands::OwnerCommand. (ffmike)
  * Added an optional type parameter to Gem::Specification#doc_dir.
  * Added announcements url and clarified how to file tickets
  * Added guidance for how to use rdoc and ri in setup command. (jjb)
  * Attempting to install multiple gems with --version is now an error.  You
    can specify per-gem versions like <code>rake:0.9.5</code>
  * Clarified Gem::CommandManager example code to avoid multi load problems.
    (baroquebobcat)
  * Corrupt or bad cached specs are now re-downloaded. (cookrn)
  * Extension build arguments are saved from install and reused for pristine
  * If the OS allows it, documentation is built in a forked background
    process. (alexch)
  * Imported gem yank from the gemcutter gem.  Fixes #177, #343
  * Packaged gems now contain and verify SHA1 checksums
  * Removed commas from gem update summary so you can paste it back to
    cleanup.  (amatsuda)
  * RubyGems will now warn when building gems with prerelease dependencies.
    Fixes #255
  * The RUBYGEMS_HOST environment variable is used to determine appropriate
    API key for pushing or yanking gems
  * Uninstall is now performed in reverse topological order.
  * Users are told what to type when they try to uninstall a gem outside
    GEM_HOME
  * When building gems with non-world-readable files a warning is shown.

* Bug fixes:

  * Added PID to setup bin_file while installing RubyGems to protect against
    errors. Fixes #328 by ConradIrwin
  * Added missing require in Gem::Uninstaller when format_executable is set.
    (sakuro)
  * Exact gem command name matches are now chosen even if a longer command
    overlaps the exact name
  * Fixed Gem.loaded_path? with a Pathname instance. (mattetti)
  * Fixed Gem::Dependency.new mismatch with rubygems.org checks
  * Fixed SecurityError in Gem::Specification.load when $SAFE=1. (ged)
  * Fixed SystemStackError with "gem list -r -a" on 1.9 (cldwalker)
  * Fixed `gem owners` command so that exceptions don't stop the rest of the
    command from completing
  * Fixed `gem unpack uninstalled_gem` default version picker.
  * Fixed defunct rubyforge urls in gem command line help
  * Fixed documentation for the various hooks collections
  * Fixed documentation generation on setup when the gem directory does not
    exist.  Fixes #253
  * Fixed documentation to reflect where defaults overrides are loaded from.
    (ferrous26)
  * Fixed editing of a Makefile with 8-bit characters.  Fixes #181
  * Fixed gem loading issue caused by dependencies not resolving.
  * Fixed independent testing of test_gem_package_tar_output.  Ruby Bug #4686
    by Shota Fukumori
  * Fixed typo in uninstall message. (sandal)
  * Gem::Requirement#<=> returns nil on non-requirement arg.
  * Gem::Requirement.satisfied_by? raises ArgumentError if given a non-version
    argument
  * Gem::Version#initialize no longer modifies its parameter. (miaout17)
  * Group-writable permissions are now allowed for gem repositories. (ctcherry)
  * Memoized values in Gem::Specification are now reset the version or
    platform changes. Fixes #78
  * More specific errors are raised for bad requirements. (arsduo)
  * Removed reference to 'sources' gem in documentation
  * Removed unused block arguments to avoid creating Proc objects. (k-tsj)
  * RubyGems now asks before overwriting executable wrappers.  Ruby Bug #1800
  * The bindir is now created with mkdir_p during install. (voxik)
  * URI scheme matching is no longer case-sensitive.  Fixes #322
  * ext/builder now checks $MAKE as well as $make (okkez)

=== 1.8.29 / 2013-11-23

Bug fixes:

* Fixed installation when the LANG environment variable is empty.
* Added DigiCert High Assurance EV Root CA to the default SSL certificates for
  cloudfront.

=== 1.8.28 / 2013-10-08

Bug fixes:

* Added the Verisign Class 3 Public Primary Certification Authority G5
  certificate and its intermediary to follow the s3.amazonaws.com certificate
  change.  Fixes #665 by emeyekayee.  Fixes #671 by jonforums.
* Remove redundant built-in certificates not needed for https://rubygems.org
  Fixes #654 by Vít Ondruch.
* Added test for missing certificates for https://s3.amazonaws.com or
  https://rubygems.org.  Pull request #673 by Hannes Georg.

=== 1.8.27 / 2013-09-24

Security fixes:

* RubyGems 2.1.4 and earlier are vulnerable to excessive CPU usage due to a
  backtracking in Gem::Version validation.  See CVE-2013-4363 for full details
  including vulnerable APIs.  Fixed versions include 2.1.5, 2.0.10, 1.8.27 and
  1.8.23.2 (for Ruby 1.9.3).

=== 1.8.26 / 2013-09-09

Security fixes:

* RubyGems 2.0.7 and earlier are vulnerable to excessive CPU usage due to a
  backtracking in Gem::Version validation.  See CVE-2013-4287 for full details
  including vulnerable APIs.  Fixed versions include 2.0.8, 1.8.26 and
  1.8.23.1 (for Ruby 1.9.3).  Issue #626 by Damir Sharipov.

Bug fixes:

* Fixed editing of a Makefile with 8-bit characters.  Fixes #181

=== 1.8.25 / 2013-01-24

* Bug fixes:
  * Added 11627 to setup bin_file location to protect against errors. Fixes
    #328 by ConradIrwin
  * Specification#ruby_code didn't handle Requirement with multiple
  * Fix error on creating a Version object with a frozen string.
  * Fix incremental index updates
  * Fix missing load_yaml in YAML-related requirement.rb code.
  * Manually backport encoding-aware YAML gemspec

=== 1.8.24 / 2012-04-27

* 1 bug fix:

  * Install the .pem files properly. Fixes #320
  * Remove OpenSSL dependency from the http code path

=== 1.8.23.2 / 2013-09-24

Security fixes:

* RubyGems 2.1.4 and earlier are vulnerable to excessive CPU usage due to a
  backtracking in Gem::Version validation.  See CVE-2013-4363 for full details
  including vulnerable APIs.  Fixed versions include 2.1.5, 2.0.10, 1.8.27 and
  1.8.23.2 (for Ruby 1.9.3).

=== 1.8.23.1 / 2013-09-09

Security fixes:

* RubyGems 2.0.7 and earlier are vulnerable to excessive CPU usage due to a
  backtracking in Gem::Version validation.  See CVE-2013-4287 for full details
  including vulnerable APIs.  Fixed versions include 2.0.8, 1.8.26 and
  1.8.23.1 (for Ruby 1.9.3).  Issue #626 by Damir Sharipov.

=== 1.8.23 / 2012-04-19

This release increases the security used when RubyGems is talking to
an https server. If you use a custom RubyGems server over SSL, this
release will cause RubyGems to no longer connect unless your SSL cert
is globally valid.

You can configure SSL certificate usage in RubyGems through the
:ssl_ca_cert and :ssl_verify_mode options in ~/.gemrc and /etc/gemrc.
The recommended way is to set :ssl_ca_cert to the CA certificate for
your server or a certificate bundle containing your CA certification.

You may also set :ssl_verify_mode to 0 to completely disable SSL
certificate checks, but this is not recommended.


* 2 security fixes:
  * Disallow redirects from https to http
  * Turn on verification of server SSL certs

* 1 minor feature:
  * Add --clear-sources to fetch

* 2 bug fixes:
  * Use File.identical? to check if two files are the same.
  * Fixed init_with warning when using psych

=== 1.8.22 / 2012-04-13

* 4 bug fixes:

  * Workaround for psych/syck YAML date parsing issue
  * Don't trust the encoding of ARGV. Fixes #307
  * Quiet default warnings about missing spec variables
  * Read a binary file properly (windows fix)

=== 1.8.21 / 2012-03-22

* 2 bug fixes:

  * Add workaround for buggy yaml output from 1.9.2
  * Force 1.9.1 to remove it's prelude code. Fixes #305

=== 1.8.20 / 2012-03-21

* 4 bug fixes:

  * Add --force to `gem build` to skip validation. Fixes #297
  * Gracefully deal with YAML::PrivateType objects in Marshal'd gemspecs
  * Treat the source as a proper url base. Fixes #304
  * Warn when updating the specs cache fails. Fixes #300

=== 1.8.19 / 2012-03-14

* 3 bug fixes:

  * Handle loading psych vs syck properly. Fixes #298
  * Make sure Date objects don't leak in via Marshal
  * Perform Date => Time coercion on yaml loading. Fixes #266

=== 1.8.18 / 2012-03-11

* 4 bug fixes:

  * Use Psych API to emit more compatible YAML
  * Download and write inside `gem fetch` directly. Fixes #289
  * Honor sysconfdir on 1.8. Fixes #291
  * Search everywhere for a spec for `gem spec`. Fixes #288
  * Fix Gem.all_load_path. Fixes #171

=== 1.8.17 / 2012-02-17

* 2 minor enhancements:

  * Add MacRuby to the list of special cases for platforms (ferrous26)
  * Add a default for where to install rubygems itself

* 3 bug fixes:

  * Fixed gem loading issue caused by dependencies not resolving.
  * Fixed umask error when stdlib is required and unresolved dependencies exist.
  * Shebang munging would only take one arg after the cmd
  * Define SUCKAGE better, ie only MRI 1.9.2
  * Propagate env-shebang to the pristine command if set for install.

=== 1.8.16 / 2012-02-12

* 3 bug fixes:

  * Fix gem specification loading when encoding is not UTF-8. #146
  * Allow group writable if umask allows it already.
  * Uniquify the spec list based on directory order priority

=== 1.8.15 / 2012-01-06

* 1 bug fix:

  * Don't eager load yaml, it creates a bad loop. Fixes #256

=== 1.8.14 / 2012-01-05

* 2 bug fixes:

  * Ignore old/bad cache data in Version
  * Make sure our YAML workarounds are loaded properly. Fixes #250.

=== 1.8.13 / 2011-12-21

* 1 bug fix:

  * Check loaded_specs properly when trying to satisfy a dep

* 2 minor enhancements:

  * Remove using #loaded_path? for performance
  * Remove Zlib workaround for Windows build.

=== 1.8.12 / 2011-12-02

* Bug fix:
  * Handle more cases where Syck's DefaultKey showed up in requirements
    and wasn't cleaned out.

=== 1.8.11 / 2011-10-03

* Bug fix:
  * Deprecate was moved to Gem::Deprecate to stop polluting the top-level
    namespace.

=== 1.8.10 / 2011-08-25

RubyGems 1.8.10 contains a security fix that prevents malicious gems from
executing code when their specification is loaded.  See
https://github.com/rubygems/rubygems/pull/165 for details.

* 5 bug fixes:

  * RubyGems escapes strings in ruby-format specs using #dump instead of #to_s
    and %q to prevent code injection.  Issue #165 by Postmodern
  * RubyGems attempt to activate the psych gem now to obtain bugfixes from
    psych.
  * Gem.dir has been restored to the front of Gem.path.  Fixes remaining
    problem with Issue #115
  * Fixed Syck DefaultKey infecting ruby-format specifications.
  * `gem uninstall a b` no longer stops if gem "a" is not installed.

=== 1.8.9 / 2011-08-23

* Bug fixes:

  * Fixed uninstalling multiple gems using `gem uninstall`
  * Gem.use_paths splatted to take multiple paths!  Issue #148

=== 1.8.8 / 2011-08-11

* Bug fix:
  * The encoding of a gem's YAML spec is now UTF-8.  Issue #149

=== 1.8.7 / 2011-08-04

* Bug fixes:
  * Added missing require for `gem uninstall --format-executable`
  * The correct name of the executable being uninstalled is now displayed with
    --format-executable
  * Fixed `gem unpack uninstalled_gem` default version picker
  * RubyGems no longer claims a nonexistent gem can be uninstalled
  * `gem which` no longer claims directories are requirable files
  * `gem cleanup` continues cleaning up gems if one can't be uninstalled due
    to permissions.  Issue #82
  * Gem repository directories are no longer created world-writable.  Patch by
    Sakuro OZAWA.  Ruby Bug #4930

=== 1.8.6 / 2011-07-25

* 1 minor enhancement:

  * Add autorequires and delay startup of RubyGems until require is called.
    See Ruby bug #4962

* 9 bug fixes:

  * Restore behavior of Gem::Specification#loaded?  Ruby Bug #5032
  * Clean up SourceIndex.add_specs to not be so damn noisy. (tadman)
  * Added missing APPLE_GEM_HOME in paths.
  * Extend YAML::Syck::DefaultKey fixing to `marshal_dump` as well.
  * Fix #29216: check correct bin_dir in check_that_user_bin_dir_is_in_path.
  * Revert Gem.latest_load_paths to working order (PathSupport revert).
  * Restore normalization of GEM_HOME.
  * Handle the Syck DefaultKey problem once and for all.
  * Fix SystemStackError occurring with "gem list -r -a" on 1.9.

=== 1.8.5 / 2011-05-31

* 2 minor enhancement:

  * The -u option to 'update local source cache' is official deprecated.
  * Remove has_rdoc deprecations from Specification.

* 2 bug fixes:

  * Handle bad specs more gracefully.
  * Reset any Gem paths changed in the installer.

=== 1.8.4 / 2011-05-25

* 1 minor enhancement:

  * Removed default_executable deprecations from Specification.

=== 1.8.3 / 2011-05-19

* 4 bug fixes:

  * Fix independent testing of test_gem_package_tar_output.  Ruby Bug #4686 by
    Shota Fukumori
  * Fix test failures for systems with separate ruby versions.  Ruby Bug #3808
    by Jeremy Evans
  * Fixed some bad calls left behind after rolling out some refactorings.
  * Syck has a parse error on (good) times output from Psych. (dazuma, et al)

=== 1.8.2 / 2011-05-11

* 2 minor enhancements:

  * Moved #outdated from OutdatedCommand to Specification (for Isolate).
  * Print out a warning about missing executables.

* 3 bug fixes:

  * Added missing requires to fix various upgrade issues.
  * `gem pristine` respects multiple gem repositories.
  * setup.rb now execs with --disable-gems when possible

=== 1.8.1 / 2011-05-05

* 1 minor enhancement:

  * Added Gem::Requirement#specific? and Gem::Dependency#specific?

* 4 bug fixes:

  * Typo on Indexer rendered it useless on Windows
  * gem dep can fetch remote dependencies for non-latest gems again.
  * gem uninstall with multiple versions no longer crashes with ArgumentError
  * Always use binary mode for File.open to keep Windows happy

=== 1.8.0 / 2011-04-34

This release focused on properly encapsulating functionality.  Most of this
work focused on moving functionality out of Gem::SourceIndex and
Gem::GemPathSearcher into Gem::Specification where it belongs.

After installing RubyGems 1.8.0 you will see deprecations when loading your
exsting gems.  Run `gem pristine --all --no-extensions` to regenerate your
gem specifications safely.

Currently RubyGems does not save the build arguments used to build gems with
extensions.  You will need to run `gem pristine gem_with_extension --
--build-arg` to regenerate a gem with an extension where it requires special
build arguments.

* 24(+) Deprecations (WOOT!):

  * DependencyList.from_source_index deprecated the source_index argument.
  * Deprecated Dependency.new(/regex/).
  * Deprecated Gem.searcher.
  * Deprecated Gem.source_index and Gem.available?
  * Deprecated Gem: activate_dep, activate_spec, activate,
    report_activate_error, and required_location.
  * Deprecated Gem::all_partials
  * Deprecated Gem::cache_dir
  * Deprecated Gem::cache_gem
  * Deprecated Gem::default_system_source_cache_dir
  * Deprecated Gem::default_user_source_cache_dir
  * Deprecated Platform#empty?
  * Deprecated Specification.cache_gem
  * Deprecated Specification.installation_path
  * Deprecated Specification.loaded, loaded?, and loaded=
  * Deprecated all of Gem::SourceIndex.
  * Deprecated all of Gem::GemPathSearcher.
  * Deprecated Gem::Specification#default_executable.

* 2 major enhancements:

  * Gem::SourceIndex functionality has been moved to Gem::Specification.
    Gem::SourceIndex is completely disconnected from Gem::Specification
  * Refactored GemPathSearcher entirely out. RIPMF

* 41 minor enhancements:

  * Added CommandManager#unregister_command
  * Added Dependency#matching_specs + to_specs.
  * Added Dependency#to_spec
  * Added Gem.pre_reset_hook/s and post_reset_hook/s.
  * Added GemCommand.reset to reinitialize the singleton
  * Added Specification#activate.
  * Added Specification#activated, activated=, and activated?
  * Added Specification#base_dir.
  * Added Specification#bin_dir and bin_file.
  * Added Specification#cache_dir and cache_file. Aliased cache_gem.
  * Added Specification#doc_dir and ri_dir.
  * Added Specification#find(name_or_dep, *requirements).
  * Added Specification#gem_dir and gems_dir.
  * Added Specification#spec_dir and spec_file.
  * Added Specification.add_spec, add_specs, and remove_spec.
  * Added Specification.all=. If you use this, we will light you on fire.
  * Added Specification.all_names.
  * Added Specification.dirs and dirs=. dirs= resets.
  * Added Specification.find_all_by_name(name, *reqs)
  * Added Specification.latest_specs. SO TINY!
  * Added TestCase#all_spec_names to help clean up tests
  * Added TestCase#assert_path_exists and refute_path_exists. Will move to
    minitest.
  * Gem.sources no longer tries to load sources gem. Only uses default_sources.
  * Installer no longer accepts a source_index option.
  * More low-level integration.
  * Removed Gem::FileOperations since it is a dummy class
  * Removed a comment because I am dumb
  * Removed pkgs/sources/lib/sources.rb
  * Revamped indexer to mostly not use SourceIndex (legacy index requires it).
  * Rewrote our last functional test suite to be happy and fast
  * RubyGems is now under the Ruby License or the MIT license
  * Specification#== now only checks name, version, and platform.
  * Specification#authors= now forcefully flattens contents (bad rspec! no
    cookie!)
  * Specification#eql? checks all fields.
  * Specification#installation_path no longer raises if it hasn't been
    activated.
  * Specification#validate now ensures that authors is not empty.
  * TestCase.util_setup_spec_fetcher no longer returns a SourceIndex.
  * Uninstaller no longer passes around SourceIndex instances
  * Warn on loading bad spec array values (ntlm-http gem has nil in its cert
    chain)
  * `gem pristine` now accepts --no-executables to skip restoring gems with
    extensions.
  * `gem pristine` can now restore multiple gems.

* 6 bug fixes:

  * DependencyInstaller passed around a source_index instance but used
    Gem.source_index.
  * Fixed Platform#== and #hash so instances may be used as hash keys.
  * Fixed broken Specification#original_platform. It should never be nil.
  * Gem::Text#format_text now strips trailing whitespace
  * Normalize LOAD_PATH with File.expand_path
  * `gem build` errors should exit 1.
  * `gem pristine` can now restore non-latest gems where the cached gem was
    removed.

=== 1.7.1 / 2011-03-32

* 1 bug fix:
  * Fixed missing file in Manifest.txt.  (Also a bug in hoe was fixed where
    `rake check_manifest` showing a diff would not exit with an error.)

=== 1.7.0 / 2011-03-32

* 16 Deprecations (woot!)
  * Deprecated Gem.all_load_paths, latest_load_paths, promote_load_path, and
    cache.
  * Deprecated RemoteFetcher#open_uri_or_path.
  * Deprecated SourceIndex#all_gems.
  * Deprecated SourceIndex#initialize(hash_of_specs).
  * Deprecated SourceIndex.from_installed_gems, from_gems_in, and
    load_specification.
  * Deprecated Specification#has_rdoc, default_executable, and
    test_suite_file(=).
  * Deprecated Specification#has_rdoc= and default_executable=

* 26 minor enhancements:
  * Added stupid simple deprecation module.
  * Added --spec option to `gem unpack` to output a gem's original metadata
  * Added packaging option to Specification#validate
  * Gem.bin_path requires the exec_name argument.
  * Read from cached specs if fetch fails for some reason
  * Refactored Specification#assign_defaults into #initialize.
  * RemoteFetcher#fetch_path now dispatches dynamically to 'fetch_<uri.schema>'
  * Removed Specification @@gather.
  * Removed Specification.attribute.
  * Removed Specification.attribute_alias_singular.
  * Removed Specification.attribute_defaults.
  * Removed Specification.attributes
  * Removed Specification.overwrite_accessor.
  * Removed Specification.read_only.
  * Removed Specification.required_attribute.
  * Removed Specification::SPECIFICATION_VERSION_HISTORY and turned into rdoc
  * Removed blanket rescue in default_executable. Hope it doesn't blow up! :P
  * Removed nearly all metaprogramming from Specification. Yay for
    attr_accessor!
  * SourceIndex#initialize changed to prefer an array of spec dirs, defaulting
    to none.
  * SourceIndex.new is now the preferred way to create SourceIndex instances.
    *gasp*
  * Specification#validate now checks that array attribs are indeed arrays.
  * Specification.default_value is now an instance method.
  * Switched Specification::TODAY to be proper midnight @ UTC
  * Update Gem::RemoteFetcher\'s User-Agent to handle RUBY_ENGINE and
    RUBY_REVISION when patchlevel is -1
  * UpdateCommand#gems_to_update now returns (name, version) pairs.
  * UpdateCommand#which_to_update now takes an optional system argument.

* 11 bug fixes:
  * Added missing remote fetcher require to pristine command (aarnell)
  * Building gems now checks to ensure all required fields are non-nil
  * Fix option parser when summary is nil.
  * Fixed `gem contents` to work with the lightweight specifications
  * Fixed `gem update --system x.y.z` where x.y.z == latest version. (MGPalmer)
  * Fixed gem contents sorting and tests. (MGPalmer)
  * Fixed intermittant problem in `gem fetch` with --platform specified (quix)
  * Fixed lightweight specifications so `gem rdoc` will generate proper
    documentation
  * MockGemUI#terminate_interaction should not raise Gem::SystemExitException.
    (MGPalmer)
  * RubyGems now raises a better error for broken .gem files.  Bug #29067 by
    Elias Baixas
  * `gem update` now uniq's command line arguments.

=== 1.6.2 / 2011-03-08

Bug Fixes:

* require of an activated gem could cause activation conflicts.  Fixes
  Bug #29056 by Dave Verwer.
* `gem outdated` now works with up-to-date prerelease gems.

=== 1.6.1 / 2011-03-03

Bug Fixes:

* Installation no longer fails when a dependency from a version that won't be
  installed is unsatisfied.
* README.rdoc now shows how to file tickets and get help.  Pull Request #40 by
  Aaron Patterson.
* Gem files are cached correctly again.  Patch #29051 by Mamoru Tasaka.
* Tests now pass with non-022 umask.  Patch #29050 by Mamoru Tasaka.

=== 1.6.0 / 2011-02-29

4 Deprecations:

* RubyGems no longer requires 'thread'.  Rails < 3 will need to add require
  'thread' to their applications.
* Gem.cache is deprecated.  Use Gem.source_index.
* RbConfig.datadir is deprecated.  Use Gem.datadir.
* Gem::LoadError#version_requirements has been removed.  Use
  Gem::LoadError#requirement.

2 Major Enhancements:

* Rewrote how Gem::activate (gem and require) resolves dependencies.
* Gem::LoadError#version_requirement has been removed. Use
  Gem::LoadError#requirement.

17 Minor Enhancments:

* Added --key to `gem push` for setting alternate API keys.
* Added --format-executable support to gem uninstall.
* Added Gem::DependencyList#clear.
* Added Gem::DependencyList#remove_specs_unsatisfied_by
* Added Gem.latest_spec_for, latest_version_for, and latest_rubygems_version.
* Added Gem::Dependency#merge which merges requirements for two
  dependencies.
* Added Gem::TestCase#util_spec for faster tests.
* Added Gem::Specification#dependent_specs.
* Added Gem::TestCase#new_spec and Gem::TestCase#install_specs.
* Added flag to include prerelease gems in Gem::SourceIndex#latest_specs.
* Gem.cache_dir always references the proper cache dir.
  Pass true to support a user path.
* Gem.cache_gem, given a filename always references the cache gem.
  Pass true to support a user path.
* Added Gem::Specification#conflicts
* Removed rdoc gem/require from test_case.rb.
* Rubygems will no longer let you push if you're using beta or unreleased
  rubygems.
* Save RAM / GC churn by removing spec.files and rdoc options from
  locally cached gem specifications.
* SpecFetcher.fetch_spec can now take a string source_uri.

10 Bug Fixes:

* Added missing require of Gem::RemoteFetcher to the unpack command.
* RubyGems now completely removes a previous install when reinstalling.
* Fixed Gem::Installer#generate_bin to only chmod files that exist.
* Fixed handling of Windows style file:/// uris.
* Fixed requires in tests. (shota)
* Fixed script generation on Windows.
* Fixed test issues if you have older rubygems installed.
* Gem::DependencyInstaller tests use Gem::Security, add the missing require.
* Gem::Security used FileUtils but didn't require it.  Reported by Elia Schito.
* Gem::Uninstaller now respects --format-executable.

=== 1.5.3 / 2011-02-26

Bug Fixes:

* Fix for a bug in Syck which causes install failures for gems packaged with
  Psych.  Bug #28965 by Aaron Patterson.

=== 1.5.2 / 2011-02-10

Bug Fixes:

* Fixed <tt>gem update --system</tt>.  RubyGems can now update itself again.

=== 1.5.1 / 2011-02-09

==== NOTE: `gem update --system` is broken. See UPGRADING.rdoc.

Minor Enhancement:

* Added ability to do gem update --system X.Y.Z.

Bug Fixes:

* Scrub !!null YAML from 1.9.2 (install and build).
* Added missing requires for user_interaction.
* Wrote option processing tests for gem update.
* Updated upgrading doco for new gem update --system option.
* Fixed SilentUI for cygwin; try /dev/null first then fall back to NUL.
* RubyGems now enforces ruby 1.8.7 or newer.

=== 1.5.0 / 2011-01-31

==== NOTE: `gem update --system` is broken. See UPGRADING.rdoc.

Major Enhancements:

* Finally fixed all known 1.9.x issues. Upgrading is now possible!
* Merged huge 1.3.7/ruby-core changes to master.

Minor Enhancements:

* Added UPGRADING.rdoc to help deal with 1.9 issues.
* Gem::Format now gives better errors for corrupt gem files and includes paths
* Pre-install hooks can now abort gem installation by returning false
* Move shareable TestCase classes to lib/ to help plugin authors with tests.
* Add post-build hooks that can cancel the gem install
* Always require custom_require now that require_gem is gone
* Added GemInstaller accessors for @options so plugins can reference them.
* Optimized Gem.find_files. ~10% faster than 1.4.2. ~40% faster than ruby 1.9.
* Gem::SilentUI now behaves like Gem::StreamUI for asking questions.  Patch by
  Erik Hollensbe.

Bug Fixes:

* `gem update` was implicitly doing --system.
* 1.9.3: Fixed encoding errors causing gem installs to die during rdoc phase.
* Add RubyForge URL to README. Closes #28825
* 1.9.3: Use chdir {} when building extensions to prevent warnings. Fixes #4337
* 1.9.2: Fix circular require warning.
* Make requiring openssl even lazier at request of NaHi
* `gem unpack` will now download the gem if it is not in the cache. Patch by
  Erik Hollensbe.
* rubygems-update lists its development dependencies again

=== 1.4.2 / 2011-01-06

Bug fixes:

* Gem::Versions: "1.b1" != "1.b.1", but "1.b1" eql? "1.b.1". Fixes gem indexing.
* Fixed Gem.find_files.
* Removed otherwise unused #find_all_dot_rb. Only 6 days old and hella buggy.

=== 1.4.1 / 2010-12-31

Since apparently nobody reads my emails, blog posts or the README:

DO NOT UPDATE RUBYGEMS ON RUBY 1.9! See UPGRADING.rdoc for details.

Bug fix:

* Specification#load was untainting a frozen string (via `gem build *.spec`)

=== 1.4.0 / 2010-12-30

NOTE: In order to better maintain rubygems and to get it in sync with
the world (eg, 1.9's 1.3.7 is different from our 1.3.7), rubygems is
switching to a 4-6 week release schedule. This release is the
precursor to that process and as such may be a bit on the wild side!
You have been warned!

NOTE: We've switched to git/github. See README.rdoc for details.

New features:

* Added --launch option to `gem server`. (gthiesfeld)
* Added fuzzy name matching on install failures. (gstark/presidentbeef)
* Allow searching w/ file extensions: gem which fileutils.rb
* Progress indicator during download (Ryan Melton)
* Speed up Gem::Version#<=> by 2-3x in common cases. (raggi)
* --source is now additive with your current sources.
  Use --clear-sources first to maintain previous behavior.

Bug fixes:

* Dependency "~>"s now respect lower-bound prerelease versions.
* Ensure the gem directories exist on download.
* Expand Windows user home candidates for Ruby 1.8. Bug #28371 & #28494
* Fix find_files to order by version.
* Fix ivar typo. [Josh Peek]
* Normalized requires and made many of them lazy.
  Do not depend on rubygems to require stdlib stuff for you. (raggi/tmm1)
* Treat 1.0.a10 like 1.0.a.10 for sorting, etc. Fixes #27903. (dchelimsky)

=== 1.3.7 / 2010-05-13

NOTE:

http://rubygems.org is now the default source for downloading gems.

You may have sources set via ~/.gemrc, so you should replace
http://gems.rubyforge.org with http://rubygems.org

http://gems.rubyforge.org will continue to work for the foreseeable future.

New features:

* `gem` commands
  * `gem install` and `gem fetch` now report alternate platforms when a
    matching one couldn't be found.
  * `gem contents` --prefix is now the default as specified in --help.  Bug
    #27211 by Mamoru Tasaka.
  * `gem fetch` can fetch of old versions again.  Bug #27960 by Eric Hankins.
  * `gem query` and friends output now lists platforms.  Bug #27856 by Greg
    Hazel.
  * `gem server` now allows specification of multiple gem dirs for
    documentation.  Bug #27573 by Yuki Sonoda.
  * `gem unpack` can unpack gems again.  Bug #27872 by Timothy Jones.
  * `gem unpack` now unpacks remote gems.
  * --user-install is no longer the default.  If you really liked it, see
    Gem::ConfigFile to learn how to set it by default.  (This change was made
    in 1.3.6)
* RubyGems now has platform support for IronRuby.  Patch #27951 by Will Green.

Bug fixes:

* Require rubygems/custom_require if --disable-gem was set.  Bug #27700 by
  Roger Pack.
* RubyGems now protects against exceptions being raised by plugins.
* rubygems/builder now requires user_interaction.  Ruby Bug #1040 by Phillip
  Toland.
* Gem::Dependency support #version_requirements= with a warning.  Fix for old
  Rails versions.  Bug #27868 by Wei Jen Lu.
* Gem::PackageTask depends on the package dir like the other rake package
  tasks so dependencies can be hooked up correctly.

=== 1.3.6 / 2010-02-17

New features:

* `gem` commands
  * Added `gem push` and `gem owner` for interacting with modern/Gemcutter
    sources
  * `gem dep` now supports --prerelease.
  * `gem fetch` now supports --prerelease.
  * `gem server` now supports --bind.  Patch #27357 by Bruno Michel.
  * `gem rdoc` no longer overwrites built documentation.  Use --overwrite
    force rebuilding.  Patch #25982 by Akinori MUSHA.
* Capital letters are now allowed in prerelease versions.

Bug fixes:

* Development deps are no longer added to rubygems-update gem so older
  versions can update successfully.
* Installer bugs:
  * Prerelease gems can now depend on non-prerelease gems.
  * Development dependencies are ignored unless explicitly needed.  Bug #27608
    by Roger Pack.
* `gem` commands
  * `gem which` now fails if no paths were found.  Adapted patch #27681 by
    Caio Chassot.
  * `gem server` no longer has invalid markup.  Bug #27045 by Eric Young.
  * `gem list` and friends show both prerelease and regular gems when
    --prerelease --all is given
* Gem::Format no longer crashes on empty files.  Bug #27292 by Ian Ragsdale.
* Gem::GemPathSearcher handles nil require_paths. Patch #27334 by Roger Pack.
* Gem::RemoteFetcher no longer copies the file if it is where we want it.
  Patch #27409 by Jakub Šťastný.

Deprecation Notices:

* lib/rubygems/timer.rb has been removed.
* Gem::Dependency#version_requirements is deprecated and will be removed on or
  after August 2010.
* Bulk index update is no longer supported.
* Gem::manage_gems was removed in 1.3.3.
* Time::today was removed in 1.3.3.

=== 1.3.5 / 2009-07-21

Bug fixes:

* Fix use of prerelease gems.
* Gem.bin_path no longer escapes path with spaces. Bug #25935 and #26458.

Deprecation Notices:

* Bulk index update is no longer supported (the code currently remains, but not
  the tests)
* Gem::manage_gems was removed in 1.3.3.
* Time::today was removed in 1.3.3.

=== 1.3.4 / 2009-05-03

Bug Fixes:

* Fixed various warnings
* Gem::ruby_version works correctly for 1.8 branch and trunk
* Prerelease gems now show up in `gem list` and can be used
* Fixed option name for `gem setup --format-executable`
* RubyGems now matches Ruby > 1.9.1 gem paths
* Gem::RemoteFetcher#download now works for explicit Windows paths across
  drives.  Bug #25882 by Lars Christensen
* Fix typo in Gem::Requirement#parse.  Bug #26000 by Mike Gunderloy.

Deprecation Notices:

* Bulk index update is no longer supported (the code currently remains, but not
  the tests)
* Gem::manage_gems was removed in 1.3.3.
* Time::today was removed in 1.3.3.

=== 1.3.3 / 2009-05-04

New Features:

* `gem server` allows port names (from /etc/services) with --port.
* `gem server` now has search that jumps to RDoc.  Patch #22959 by Vladimir
  Dobriakov.
* `gem spec` can retrieve single fields from a spec (like `gem spec rake
  authors`).
* Gem::Specification#has_rdoc= is deprecated and ignored (defaults to true)
* RDoc is now generated regardless of Gem::Specification#has_rdoc?

Bug Fixes:

* `gem clean` now cleans up --user-install gems.  Bug #25516 by Brett
  Eisenberg.
* Gem.bin_path now escapes paths with spaces.
* Rake extension builder uses explicit correctly loads rubygems when invoking
  rake.
* Prerelease versions now match "~>" correctly.  Patch #25759 by Yossef
  Mendelssohn.
* Check bindir for executables, not root when validating.  Bug reported by
  David Chelimsky.
* Remove Time.today, no way to override it before RubyGems loads.  Bug #25564
  by Emanuele Vicentini
* Raise Gem::Exception for #installation_path when not installed.  Bug #25741
  by Daniel Berger.
* Don't raise in Gem::Specification#validate when homepage is nil.  Bug #25677
  by Mike Burrows.
* Uninstall executables from the correct directory.  Bug #25555 by Brett
  Eisenberg.
* Raise Gem::LoadError if Kernel#gem fails due to previously-loaded gem.  Bug
  reported by Alf Mikula.

Deprecation Notices:

* Gem::manage_gems has been removed.
* Time::today has been removed early.  There was no way to make it warn and be
  easy to override with user code.

=== 1.3.2 / 2009-04-15

Select New Features:

* RubyGems now loads plugins from rubygems_plugin.rb in installed gems.
  This can be used to add commands (See Gem::CommandManager) or add
  install/uninstall hooks (See Gem::Installer and Gem::Uninstaller).
* Gem::Version now understands prerelease versions using letters. (eg.
  '1.2.1.b')  Thanks to Josh Susser, Alex Vollmer and Phil Hagelberg.
* RubyGems now includes a Rake task for creating gems which replaces rake's
  Rake::GemPackageTask.  See Gem::PackageTask.
* Gem::find_files now returns paths in $LOAD_PATH.
* Added Gem::promote_load_path for use with Gem::find_files
* Added Gem::bin_path to make finding executables easier.  Patch #24114 by
  James Tucker.
* Various improvements to build arguments for installing gems.
* `gem contents` added --all and --no-prefix.
* Gem::Specification
  * #validate strips directories and errors on not-files.
  * #description no longer removes newlines.
  * #name must be a String.
  * FIXME and TODO are no longer allowed in various fields.
  * Added support for a license attribute.  Feature #11041 (partial).
  * Removed Gem::Specification::list, too much process growth.  Bug #23668 by
    Steve Purcell.
* `gem generate_index`
  * Can now generate an RSS feed.
  * Modern indicies can now be updated incrementally.
  * Legacy indicies can be updated separately from modern.

Select Bugs Fixed:

* Better gem activation error message. Patch #23082.
* Kernel methods are now private.  Patch #20801 by James M. Lawrence.
* Fixed various usability issues with `gem check`.
* `gem update` now rescues InstallError and continues.  Bug #19268 by Gabriel
  Wilkins.
* Allow 'https', 'file' as a valid schemes for --source.  Patch #22485.
* `gem install`
  * Now removes existing path before installing.  Bug #22837.
  * Uses Gem::bin_path in executable stubs to work around Kernel#load bug in
    1.9.
  * Correctly handle build args (after --) via the API.  Bug #23210.
* --user-install
  * `gem install --no-user-install` now works.  Patch #23573 by Alf Mikula.
  * `gem uninstall` can now uninstall from ~/.gem.  Bug #23760 by Roger Pack.
* setup.rb
  * Clarify RubyGems RDoc installation location.  Bug #22656 by Gian Marco
    Gherardi.
  * Allow setup to run from read-only location.  Patch #21862 by Luis Herrera.
  * Fixed overwriting ruby executable when BASERUBY was not set.  Bug #24958
    by Michael Soulier.
  * Ensure we're in a RubyGems dir when installing.
  * Deal with extraneous quotation mark when autogenerating .bat file on MS
    Windows.  Bug #22712.

Deprecation Notices:

* Gem::manage_gems has been removed.
* Time::today will be removed in RubyGems 1.4.

Special thanks to Chad Wooley for backwards compatibility testing and Luis
Lavena and Daniel Berger for continuing windows support.

=== 1.3.1 / 2008-10-28

Bugs fixed:

* Disregard ownership of ~ under Windows while creating ~/.gem.  Fixes
  issues related to no uid support under Windows.
* Fix requires for Gem::inflate, Gem::deflate, etc.
* Make Gem.dir respect :gemhome value from config.  (Note: this feature may be
  removed since it is hard to implement on 1.9.)
* Kernel methods are now private.  Patch #20801 by James M. Lawrence.
* Gem::location_of_caller now behaves on Windows.  Patch by Daniel Berger.
* Silence PATH warning.

Deprecation Notices:

* Gem::manage_gems will be removed on or after March 2009.

=== 1.3.0 / 2008-09-25

New features:

* RubyGems doesn't print LOCAL/REMOTE titles for `gem query` and friends if
  stdout is not a TTY, except with --both.
* Added Gem.find_files, allows a gem to discover features provided by other
  gems.
* Added pre/post (un)install hooks for packagers of RubyGems.  (Not for gems
  themselves).
* RubyGems now installs gems into ~/.gem if GEM_HOME is not writable.  Use
  --no-user-install command-line switch to disable this behavior.
* Fetching specs for update now uses If-Modified-Since requests.
* RubyGems now updates the ri cache when the rdoc gem is installed and
  documentation is generated.

Deprecation Notices:

* Gem::manage_gems now warns when called.  It will be removed on or after March
  2009.

Bugs Fixed:

* RubyGems 1.3.0+ now updates when no previous rubygems-update is installed.
  Bug #20775 by Hemant Kumar.
* RubyGems now uses the regexp we already have for `gem list --installed`.  Bug
  #20876 by Nick Hoffman.
* Platform is now forced to Gem::Platform::RUBY when nil or blank in the
  indexer.  Fixes various uninstallable gems.
* Handle EINVAL on seek.  Based on patch in bug #20791 by Neil Wilson.
* Fix HTTPS support.  Patch #21072 by Alex Arnell.
* RubyGems now loads all cache files even if latest has been loaded.  Bug
  #20776 by Uwe Kubosch.
* RubyGems checks for support of development dependencies for #to_ruby.  Bug
  #20778 by Evan Weaver.
* Now specifications from the future can be loaded.
* Binary script uninstallation fixed.  Bug #21234 by Neil Wilson.
* Uninstallation with -i fixed.  Bug #20812 by John Clayton.
* Gem::Uninstaller#remove_all now calls Gem::Uninstaller#uninstall_gem so hooks
  get called.  Bug #21242 by Neil Wilson.
* Gem.ruby now properly escaped on windows.  Fixes problem with extension
  compilation.
* `gem lock --strict` works again.  Patch #21814 by Sven Engelhardt.
* Platform detection for Solaris was improved.  Patch #21911 by Bob Remeika.

Other Changes Include:

* `gem help install` now describes _version_ argument to executable stubs
* `gem help environment` describes environment variables and ~/.gemrc and
  /etc/gemrc
* On-disk gemspecs are now read in UTF-8 and written with a UTF-8 magic comment
* Rakefile
  * If the SETUP_OPTIONS environment variable is set, pass its contents as
    arguments to setup.rb
* lib/rubygems/platform.rb
  * Remove deprecated constant warnings and really deprecate them.  (WIN32,
    etc).
* lib/rubygems/remote_fetcher.rb
  * Now uses ~/.gem/cache if the cache dir in GEM_HOME is not writable.
* lib/rubygems/source_index.rb
  * Deprecate options to 'search' other than Gem::Dependency instances and
    issue warning until November 2008.
* setup.rb
  * --destdir folder structure now built using Pathname, so it works for
    Windows platforms.
* test/*
  * Fixes to run tests when under test/rubygems/.  Patch by Yusuke ENDOH
    [ruby-core:17353].
* test/test_ext_configure_builder.rb
  * Locale-free patch by Yusuke Endoh [ruby-core:17444].

=== 1.2.0 / 2008-06-21

New features:

* RubyGems no longer performs bulk updates and instead only fetches the gemspec
  files it needs.  Alternate sources will need to upgrade to RubyGems 1.2 to
  allow RubyGems to take advantage of the new metadata updater.  If a pre 1.2
  remote source is in the sources list, RubyGems will revert to the bulk update
  code for compatibility.
* RubyGems now has runtime and development dependency types.  Use
  #add_development_dependency and #add_runtime_dependency.  All typeless
  dependencies are considered to be runtime dependencies.
* RubyGems will now require rubygems/defaults/operating_system.rb and
  rubygems/defaults/#{RBX_ENGINE}.rb if they exist.  This allows packagers and
  ruby implementers to add custom behavior to RubyGems via these files.  (If
  the RubyGems API is insufficient, please suggest improvements via the
  RubyGems list.)
* /etc/gemrc (and windows equivalent) for global settings
* setup.rb now handles --vendor and --destdir for packagers
* `gem stale` command that lists gems by last access time

Bugs Fixed:

* File modes from gems are now honored, patch #19737
* Marshal Gem::Specification objects from the future can now be loaded.
* A trailing / is now added to remote sources when missing, bug #20134
* Gems with legacy platforms will now be correctly uninstalled, patch #19877
* `gem install --no-wrappers` followed by `gem install --wrappers` no longer
  overwrites executables
* `gem pristine` now forces reinstallation of gems, bug #20387
* RubyGems gracefully handles ^C while loading .gemspec files from disk, bug
  #20523
* Paths are expanded in more places, bug #19317, bug #19896
* Gem::DependencyInstaller resets installed gems every install, bug #19444
* Gem.default_path is now honored if GEM_PATH is not set, patch #19502

Other Changes Include:

* setup.rb
  * stub files created by RubyGems 0.7.x and older are no longer removed.  When
    upgrading from these ancient versions, upgrade to 1.1.x first to clean up
    stubs.
  * RDoc is no longer required until necessary, patch #20414
* `gem server`
  * Now completely matches the output of `gem generate_index` and
    has correct content types
  * Refreshes from source directories for every hit.  The server will no longer
    need to be restarted after installing gems.
* `gem query --details` and friends now display author, homepage, rubyforge url
  and installed location
* `gem install` without -i no longer reinstalls dependencies if they are in
  GEM_PATH but not in GEM_HOME
* Gem::RemoteFetcher now performs persistent connections for HEAD requests,
  bug #7973

=== 1.1.1 / 2008-04-11

Bugs Fixed:

* Gem.prefix now returns non-nil only when RubyGems was installed outside
  sitelibdir or libdir.
* The `gem server` gem list now correctly links to gem details.
* `gem update --system` now passes --no-format-executable to setup.rb.
* Gem::SourceIndex#refresh! now works with multiple gem repositories.
* Downloaded gems now go into --install-dir's cache directory.
* Various fixes to downloading gem metadata.
* `gem install --force` now ignores network errors too.
* `gem pristine` now rebuilds extensions.
* `gem update --system` now works on virgin Apple ruby.
* Gem::RemoteFetcher handles Errno::ECONNABORTED.
* Printing of release notes fixed.

=== 1.1.0 / 2008-03-29

New features:

* RubyGems now uses persistent connections on index updates.  Index updates are
  much faster now.
* RubyGems only updates from a latest index by default, cutting candidate gems
  for updates to roughly 1/4 (at present).  Index updates are even faster
  still.
  * `gem list -r` may only show the latest version of a gem, add --all to see
    all gems.
* `gem spec` now extracts specifications from .gem files.
* `gem query --installed` to aid automation of checking for gems.

Bugs Fixed:

* RubyGems works with both Config and RbConfig now.
* Executables are now cleaned upon uninstall.
* You can now uninstall from a particular directory.
* Updating from non-default sources fixed.
* Executable stubs now use ruby install name in shebang.
* `gem unpack` checks every directory in Gem.path now.
* `gem install` now exits with non-zero exit code when appropriate.
* `gem update` only updates gems that need updates.
* `gem update` doesn't force remote-only updates.
* `gem update` handles dependencies properly when updating.
* Gems are now loaded in Gem.path order.
* Gem stub scripts on windows now work outside Gem.bindir.
* `gem sources -r` now works without network access.

Other Changes Include:

* RubyGems now requires Ruby > 1.8.3.
* Release notes are now printed upon installation.
* `gem env path` now prints a usable path.
* `gem install` reverts to local-only installation upon network error.
* Tar handling code refactoring and cleanup.
* Gem::DependencyInstaller's API has changed.

For a full list of changes to RubyGems, see the ChangeLog file.

=== 1.0.1 / 2007-12-20

Bugs Fixed:

* Installation on Ruby 1.8.3 through 1.8.5 fixed
* `gem build` on 1.8.3 fixed

Other Changes Include:

* Since RubyGems 0.9.5, RubyGems is no longer supported on Ruby 1.8.2 or older,
  this is official in RubyGems 1.0.1.

=== 1.0.0 / 2007-12-20

Major New Features Include:

* RubyGems warns about various problems with gemspecs during gem building
* More-consistent versioning for the RubyGems software

Other Changes Include:

* Fixed various bugs and problems with installing gems on Windows
* Fixed using `gem server` for installing gems
* Various operations are even more verbose with --verbose
* Built gems are now backwards compatible with 0.9.4
* Improved detection of RUBYOPT loading rubygems
* `ruby setup.rb` now has a --help option
* Gem::Specification#bindir is now respected on installation
* Executable stubs can now be installed to match ruby's name, so if ruby is
  installed as 'ruby18', foo_exec will be installed as 'foo_exec18'
* `gem unpack` can now unpack into a specific directory with --target
* OpenSSL is no longer required by default

Deprecations and Deletions:

* Kernel#require_gem has been removed
* Executables without a shebang will not be wrapped in a future version, this
  may cause such executables to fail to operate on installation
* Gem::Platform constants other than RUBY and CURRENT have been removed
* Gem::RemoteInstaller was removed
* Gem::Specification#test_suite_file and #test_suite_file= are deprecated in
  favor of #test_file and #test_file=
* Gem::Specification#autorequire= has been deprecated
* Time::today will be removed in a future version

=== 0.9.5 / 2007-11-19

Major New Features Include:

* Platform support
* Automatic installation of platform gems
* New bandwidth and memory friendlier index file format
* "Offline" mode (--no-update-sources)
* Bulk update threshold can be specified (-B, --bulk-threshold)
* New `gem fetch` command
* `gem` now has "really verbose" output when you specify -v
* Improved stubs and `gem.bat` on mswin, including better compatibility
  with the One-Click Installer.

Other Changes Include:

* Time::today is deprecated and will be removed at a future date
* Gem::manage_gems is deprecated and will be removed at a future date
* `gem install --include-dependencies` (-y) is now deprecated since it is the
  default, use --ignore-dependencies to turn off automatic dependency
  installation
* Multi-version diamond dependencies only are installed once
* Processing a YAML bulk index update takes less memory
* `gem install -i` makes sure all depenencies are installed
* `gem update --system` reinstalls into the prefix it was originally installed
  in
* `gem update --system` respects --no-rdoc and --no-ri flags
* HTTP basic authentication support for proxies
* Gem::Specification#platforms should no longer be a String, use
  Gem::Platform::CURRENT when building binary gems instead
* `gem env` has more diagnostic information
* require 'rubygems' loads less code
* sources.gem is gone, RubyGems now uses built-in defaults
* `gem install --source` will no longer add --source by default, use `gem
  sources --add` to make it a permanent extra source
* `gem query` (list) no longer prints details by default
* Exact gem names are matched in various places
* mkrf extensions are now supported
* A gem can depend on a specific RubyGems version
* `gem_server` is now `gem server`
* `gemlock` is now `gem lock`
* `gem_mirror` is now `gem mirror`
* `gemwhich` is now `gem which`
* `gemri` is no longer included with RubyGems
* `index_gem_repository.rb` is now `gem generate_index`
* `gem` performs more validation of parameters
* Custom rdoc styles are now supported
* Gem indexer no longer removes quick index during index creation
* Kernel#require only rescues a LoadError for the file being required now
* `gem dependencies` can now display some information for remote gems
* Updating RubyGems now works with RUBYOPT=-rubygems

Special thanks to:

* Daniel Berger
* Luis Lavena
* Tom Copeland
* Wilson Bilkovich

=== 0.9.4 / 2007-05-23

If you are experiencing problems with the source index (e.g. strange
"No Method" errors), or problems with zlib (e.g. "Buffer Error"
messsage), we recommend upgrading to RubyGems 0.9.4.

Bug Fixes Include:

* Several people have been experiencing problems with no method errors
  on the source index cache.  The source index cache is now a bit more
  self healing.  Furthermore, if the source index cache is
  irreparable, then it is automatically dropped and reloaded.
* The source cache files may now be dropped with the "gem sources
  --clear-all" command.  (This command may require root is the system
  source cache is in a root protected area).
* Several sub-commands were accidentally dropped from the "gem" command.
  These commands have been restored.

=== 0.9.3 / 2007-05-10

Bug Fixes Include:

The ZLib library on Windows will occasionally complains about a buffer error
when unpacking gems.  The Gems software has a workaround for that problem, but
the workaround was only enabled for versions of ZLib 1.2.1 or earlier.  We
have received several reports of the error occurring with ZLib 1.2.3, so we
have permanently enabled the work around on all versions.

=== 0.9.2 / 2007-02-05

Bug Fixes Include:

* The "unpack" command now works properly.
* User name and password are now passed properly to the authenticating
  proxy when downloading gems.

=== 0.9.1 / 2007-01-16

See ChangeLog

=== 0.9.0 / 2006-06-28

Finally, the much anticipated RubyGems version 0.9.0 is now available.
This release includes a number of new features and bug fixes.  The
number one change is that we can now download the gem index
incrementally.  This will greatly speed up the gem command when only a
few gems are out of date.

Major Enhancments include:

* The gem index is now downloaded incrementally, only updating entries
  that are out of date.  If more than 50 entries are out of date, we
  revert back to a bulk download.
* Several patches related to allowing RubyGems to work with
  authenticating proxies (from Danie Roux and Anatol Pomozov).  Just
  put the user and password in the proxy URL (e.g. -p
  http://user:password@proxy.address.com:8080) or use the
  HTTP_PROXY_USER and HTTP_PROXY_PASS environment variables.
* The gem unpack command can now accept a file path rather than just a
  install gem name.
* Both RI and RDOC documents are now generated by default.
* A gemri command is included to read gem RI docs (only needed for
  Ruby 1.8.4 or earlier).

Minor enhancements include:

* Version 0.0.0 is now a valid gem version.
* Better detection of missing SSL functionality.
* SSL is not required if the security policy does not require
  signature checking.
* Rake built extensions are now supported (Tilman Sauerbeck).
* Several autorequire bug fixes.
* --traceback is now an alias for --backtrace (I can never remember
  which one it is).
* SAFE=1 compatibility fixes.
* .rbw is now a supported suffix for RubyGem's custom require.
* Several Ruby 1.9 compatibility fixes (Eric Hodel).

Bug Fixes:

* Added dashes to gemspecs generated in Ruby 1.8.3.  This solves some
  cross-Ruby version compatibility issues.
* Fixed bug where the wrong executables could be uninstalled (Eric
  Hodel).
* Fixed bug where gem unpack occasionally unpacked the wrong gem.
* Fixed bug where a fatal error occurred when permissions on .gemrc
  were too restrictive (reported by Luca Pireddu).
* Fixed prefix handling for native expressions (patch by Aaron Patterson).
* Fixed several Upgrade => Update typos.

=== 0.8.11 / 2005-07-13

* -y is a synonym for --include-dependencies.
* Better handling of errors in the top level rescue clause.
* Package list command (e.g. gem inspect GEM).
* .gemrc now allows cvsrc-like options to set defaults per subcommand.
* The autorequire gem spec field will now accept a list.
* Substituted Time for Date in specs, increasing performance
  dramatically.
* Fixed reported bug of gem directories ending in "-" (reported by
  Erik Hatcher).
* Fixed but in installer that caused dependency installation to not
  work.
* Added Paul Duncan's gem signing patch.
* Added Mark Hubbart's Framework patch (for better integration with OS
  X).
* Added David Glasser's install-from-mirror patch.
* Additional internal structural cleanup and test reorganization.

=== 0.8.10 / 2005-03-27

* In multi-user environments, it is common to supply multiple versions of gems
  (for example Rails), allowing individual users to select the version of the
  gem they desire.  This allows a user to be insulated from updates to that
  gem.  RubyGems 0.8.10 fixes a problem where gems could occasionally become
  confused about the current versions of libraries selected by the user.
* The other annoying bug is that if there are any existing rubygems-update gems
  installed, then the "gem update --system" command will download a new
  update, but install the latest update prior to the download.

=== 0.8.9

Never released

=== 0.8.8 / 2005-03-14

* Moved the master definition of class Requirement back under version.
  Kept the body of Requirement under Gem.

=== 0.8.7 / 2005-03-14

Even though it has only been a few weeks since that last release,
there are quite a number of new features in 0.8.7.  A complete list of
new features will be given below, but here is a summary of the hot
items.

* The bug that prevented some users from installing rails has been
  squashed.  A big thanks to Bill Guindon (aGorilla) for helping track
  that one down.

There are several new commands available on the gem command:

* gem cleanup GEMNAME -- Cleanup (uninstall) all the old versions of
  gem.  If the gem name is omitted, the entire repository is cleaned.
* gem dependency GEMNAME -- Show the dependencies for the named gems.
  This is really helpful when trying to figure out what gem needs what
  other gem.

There changes to the existing commands as well.

* gem uninstall is much smarter about removing gems from the
  repository.  Lists of gems are now uninstalled in proper dependency
  order (ie. if A depends on B, A is uninstalled first).  Also,
  warnings about broken dependencies occur only when removing the
  *last* gem that supports a dependency is removed.

Both gem install and gem uninstall support some new command line
options that can reduce the amount of yes/no queries given the user.
For install we have:

* --ignore-dependencies -- Only install requests gems, no
  dependendecies are automatically installed.
* --include-dependencies -- Automatically install dependencies,
  without confirmation.

For gem uninstall, the new options are:

* --all -- Uninstall all matching gems without confirmation.
* --ignore-dependencies -- Uninstall, even if dependencies are broken.
* --executables -- Remove executables without confirmation

Under general cleanup, gems will not, by default, run RDoc on packages
that do not have the RDoc flag set.

And finally there is a new library file 'gemconfigure' to aid in
writing version sensitive applications (without undue dependencies on
RubyGems); and 'gemwhich', a short script to locate libraries in the
file system.  You can read more about them here:

* gemconfigure: http://docs.rubygems.org/read/chapter/4#page73
* gemwhich: http://docs.rubygems.org/read/chapter/17

=== 0.8.6 / 2005-02-27

* Fixed a small bug with shebang construction

=== 0.8.5 / 2005-02-26

Do you know how you used to dread getting the following message while
installing gems?

  Updating Gem source index for: http://gems.rubyforge.org

It could take up to 30 seconds (on my machine, even worse on others) for
that crazy source index to update.

This latest release of RubyGems speeds that wait time up considerably.
The following table gives the following times for installing RedCloth
with a required source index update on three system we had available to
us.  No RDoc generation was included in the following times.

  RubyGems    Linux         Mac OSX      Windows
  0.8.4       33 secs       73 secs      58 secs
  0.8.5        8 secs       14 secs      21 secs

The new caching code is at least 3x faster than previous versions.  Woo
Hoo!

=== 0.8.4 / 2005-01-01

* Rubygems 0.8.3's installer was broken unless you already had an older
  version of RubyGems installed.  That's fixed.
* Change in the way Gem::Specification internally deals with lazy attributes
  and defaults, bringing (with some loadpath_manager changes) a fairly
  significant increase in speed.
* Support for lower-cased Gem file names (for you, Paul Duncan :)
* Erik Veenstra's patch for making Gem versions sortable.

=== 0.8.3 / 2004-12-07

No real earth shattering news here, but there were a number of really
annoying issues involving other libraries that RubyGems depends upon.
0.8.3 contains some workarounds for these issues.  In particular:

* Added workaround for the null byte in Dir string issue. (see
  http://blade.nagaokaut.ac.jp/cgi-bin/scat.rb/ruby/ruby-talk/121702).
  (Thanks to Mauricio Fernández for the quick response on this one).
* Added workaround for old version of Zlib on windows that caused
  Ruwiki to fail to install. (see
  http://blade.nagaokaut.ac.jp/cgi-bin/scat.rb/ruby/ruby-talk/121770)
* Added workaround for large YAML file issues.  (We dynamically cut
  down the size of the source index YAML file and seem to have worked
  around immediate issues.

There has been some minor usability enhancements and changes ...

* A user specific source index cache can be used when the site-wide
  cache is unwritable (i.e. because you are running as a non-admin).
  This *greatly* speeds up gem commands run in non-admin mode when the
  site-wide cache is out of date.
* The gem command now used an HTTP HEAD command to detect if the
  server's source index needs to be downloaed.
* gem check gemname --test will run unit tests on installed gems that
  have unit tests.
* Multiple gem names are allowed on the gem install command line.
  This means you can do:

    gem install rake rails needle postgres-pr pimki

  (Ok, you get the idea)
* Multiple authors my be specified in a Gem spec.
* Switched to using setup.rb (rather than a custom install script) for
  the installation of RubyGems itself.  If you have installed RubyGems
  before, double check the installation instructions and make sure you
  use setup.rb instead of install.rb.
* Ryan Davis has provided a patch so you can use an env variable
  (GEM_SKIP), to tell loadpath_manager not to load gems of those
  names.  This was useful for him while testing libs that he had in
  development.

=== 0.8.1 / 2004-09-17

* Quick release to capture some bug fixes.

=== 0.8.0 / 2004-09-15

* Remove need for library stubs.  Set the RUBYOPT environment variable to
  include "rrubygems", and a normal require will find gem files.  Continue to
  use 'require_gem gem_name, version' to specify gem versions.
* Deprecated "test_suite_file" gemspec attribute in favor of "test_files" array.
* Generates rdoc by default on installs.
* Adopted tar/gzip file format, thanks to Mauricio Fernandez.
* "gem rdoc" allows generation of rdoc after gem installation (will add a "gem
  test"
* Application stubs can now accept an optional parameter of _VERSION_ that will
  run an arbitrary version of the application requested.
* Various bug fixes
* Various platform-independency improvements
* "gem spec --all" displays spec info for all installed version of a given gem.
* Dynamic caching of sources
* Support for user-definable sources on the command line (thanks Assaph Mehr)
* More intelligent support for platform-dependent gems.  Use Platform::CURRENT
  when building a gem to set its platform to the one you're building on.
  Installation displays a choice of platform-dependent gems, allowing the user
  to pick.
* Added "gem unpack" for "unpacking" a gem to the current directory

=== 0.7.0 / 2004-07-09

See ChangeLog

=== 0.6.1 / 2004-06-08

See ChangeLog

=== 0.6.0 / 2004-06-08

* Collapse output of --search and --list (and gem_server) operations so that
  each gem is listed only once, with each of its versions listed on the same
  line.
* bin/gem: new --upgrade-all option allows one to upgrade every installed gem
* new #required_ruby_version attribute added to gem specification for
  specifying a dependency on which version of ruby the gem needs.  Format it
  accepts is the same as the Gem::Version::Requirement format:

    spec.required_ruby_version = "> 1.8.0"
* --install-stub defaults to true, so library stubs are created

=== 0.5.0 / 2004-06-06

* Jim added the ability to specify version constraints to avoid API
  incompatibilities.  This has been the subject of much debate for the past
  couple of months, with many ideas and code contributed by Eivind Eklund and
  Mauricio Fernandez.  The following set of assertions shows how it works:

    assert_inadequate("1.3", "~> 1.4")
    assert_adequate(  "1.4", "~> 1.4")
    assert_adequate(  "1.5", "~> 1.4")
    assert_inadequate("2.0", "~> 1.4") # This one is key--the new operator
				       # disallows major version number
				       # differences.
* Group gem search output when multiple versions exist for a given gem:

    activerecord (0.7.8, 0.7.7, 0.7.6, 0.7.5)
      Implements the ActiveRecord pattern for ORM.
* Add arbitrary RDoc-able files via gemspec (not just Ruby source files) for
  people who have, for example, README.rdoc in their distributions.  Add to
  gemspec via: spec.extra_rdoc_files = ["list", "of", "files"].  Ruby files are
  automatically included.
* Some small bug fixes

=== 0.4.0 / 2004-05-30

* Minor bug fixes including Windows compatibility issues

=== 0.3.0 / 2004-04-30

* Cleanup of command-line arguments and handling.  Most commands accept a
  --local or --remote modifier.
* Creation of Application Gems (packages that include executable programs).
  See http://rubygems.rubyforge.org/wiki/wiki.pl?DeveloperGuide for information
  on how to use it.
* Basic functionality for installing binary gems from source (:extensions
  property of gem specification holds an array of paths to extconf.rb files to
  be used for compilation)
* Install library "stub" allowing a normal 'require' to work (which then does
  the rubygems require and 'require_gem'
* --run-tests runs the test suite specified by the "test_suite_file" property
  of a gem specification
* HTTP Proxy support works.  Rewrite of HTTP code.
* Unit and functional tests added (see Rakefile).
* Prompt before remote-installing dependencies during gem installation.
* Config file for storing preferences for 'gem' command usage.
* Generally improved error messages (still more work to do)
* Rearranged gem directory structure for cleanliness.

=== 0.2.0 / 2004-03-14

* Initial public release<|MERGE_RESOLUTION|>--- conflicted
+++ resolved
@@ -1,20 +1,6 @@
 # coding: UTF-8
 
-<<<<<<< HEAD
 === 3.0.3 / 2019-03-05
-=======
-=== 2.7.10 / 2019-06-14
-
-Minor enhancements:
-
-* Fix bundler rubygems binstub not properly looking for bundler. Pull request #2426
-  by David Rodríguez.
-* [BudlerVersionFinder] set .filter! and .compatible? to match only on major versions.
-  Pull request #2515 by Colby Swandale.
-+ Update for compatibilty with new minitest. Pull request #2118 by MSP-Greg.
-
-=== 2.7.9 / 2019-03-05
->>>>>>> d6bcf506
 
 Security fixes:
 
@@ -26,7 +12,6 @@
   * CVE-2019-8324: Installing a malicious gem may lead to arbitrary code execution
   * CVE-2019-8325: Escape sequence injection vulnerability in errors
 
-<<<<<<< HEAD
 === 3.0.2 / 2019-01-01
 
 Minor enhancements:
@@ -354,16 +339,32 @@
 * Remove trailing 'then' from generated code. Pull request #2480 by Luis
   Sagastume.
 
+=== 2.7.10 / 2019-06-14
+
+Minor enhancements:
+
+* Fix bundler rubygems binstub not properly looking for bundler. Pull request #2426
+  by David Rodríguez.
+* [BudlerVersionFinder] set .filter! and .compatible? to match only on major versions.
+  Pull request #2515 by Colby Swandale.
++ Update for compatibilty with new minitest. Pull request #2118 by MSP-Greg.
+
+=== 2.7.9 / 2019-03-05
+
+Security fixes:
+
+* Fixed following vulnerabilities:
+  * CVE-2019-8320: Delete directory using symlink when decompressing tar
+  * CVE-2019-8321: Escape sequence injection vulnerability in `verbose`
+  * CVE-2019-8322: Escape sequence injection vulnerability in `gem owner`
+  * CVE-2019-8323: Escape sequence injection vulnerability in API response handling
+  * CVE-2019-8324: Installing a malicious gem may lead to arbitrary code execution
+  * CVE-2019-8325: Escape sequence injection vulnerability in errors
+
 === 2.7.8 / 2018-11-02
 
 Minor enhancements:
 
-=======
-=== 2.7.8 / 2018-11-02
-
-Minor enhancements:
-
->>>>>>> d6bcf506
 * [Requirement] Treat requirements with == versions as equal. Pull
   request #2230 by Samuel Giddins.
 * Fix exec_name documentation. Pull request #2239 by Luis Sagastume.
