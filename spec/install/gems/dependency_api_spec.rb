require "spec_helper"

describe "gemcutter's dependency API" do
  let(:source_uri) { "http://localgemserver.test" }

  it "should use the API" do
    gemfile <<-G
      source "#{source_uri}"
      gem "rack"
    G

    bundle :install, :artifice => "endpoint"
    expect(out).to include("Fetching gem metadata from #{source_uri}")
    should_be_installed "rack 1.0.0"
  end

  it "should URI encode gem names" do
    gemfile <<-G
      source "#{source_uri}"
      gem " sinatra"
    G

    bundle :install, :artifice => "endpoint"
    expect(out).to include("Could not find gem ' sinatra")
  end

  it "should handle nested dependencies" do
    gemfile <<-G
      source "#{source_uri}"
      gem "rails"
    G

    bundle :install, :artifice => "endpoint"
    expect(out).to include("Fetching gem metadata from #{source_uri}/...")
    should_be_installed(
      "rails 2.3.2",
      "actionpack 2.3.2",
      "activerecord 2.3.2",
      "actionmailer 2.3.2",
      "activeresource 2.3.2",
      "activesupport 2.3.2")
  end

  it "should handle multiple gem dependencies on the same gem" do
    gemfile <<-G
      source "#{source_uri}"
      gem "net-sftp"
    G

    bundle :install, :artifice => "endpoint"
    should_be_installed "net-sftp 1.1.1"
  end

  it "should use the endpoint when using --deployment" do
    gemfile <<-G
      source "#{source_uri}"
      gem "rack"
    G
    bundle :install, :artifice => "endpoint"

    bundle "install --deployment", :artifice => "endpoint"
    expect(out).to include("Fetching gem metadata from #{source_uri}")
    should_be_installed "rack 1.0.0"
  end

  it "handles git dependencies that are in rubygems" do
    build_git "foo" do |s|
      s.executables = "foobar"
      s.add_dependency "rails", "2.3.2"
    end

    gemfile <<-G
      source "#{source_uri}"
      git "file:///#{lib_path('foo-1.0')}" do
        gem 'foo'
      end
    G

    bundle :install, :artifice => "endpoint"

    should_be_installed("rails 2.3.2")
  end

  it "handles git dependencies that are in rubygems using --deployment" do
    build_git "foo" do |s|
      s.executables = "foobar"
      s.add_dependency "rails", "2.3.2"
    end

    gemfile <<-G
      source "#{source_uri}"
      gem 'foo', :git => "file:///#{lib_path('foo-1.0')}"
    G

    bundle :install, :artifice => "endpoint"

    bundle "install --deployment", :artifice => "endpoint"

    should_be_installed("rails 2.3.2")
  end

  it "falls back when the API errors out" do
    simulate_platform mswin

    gemfile <<-G
      source "#{source_uri}"
      gem "rcov"
    G

    bundle :install, :fakeweb => "windows"
    expect(out).to include("Fetching source index from #{source_uri}")
    should_be_installed "rcov 1.0.0"
  end

  it "falls back when hitting the Gemcutter Dependency Limit" do
    gemfile <<-G
      source "#{source_uri}"
      gem "activesupport"
      gem "actionpack"
      gem "actionmailer"
      gem "activeresource"
      gem "thin"
      gem "rack"
      gem "rails"
    G
    bundle :install, :artifice => "endpoint_fallback"
    expect(out).to include("Fetching source index from #{source_uri}")

    should_be_installed(
      "activesupport 2.3.2",
      "actionpack 2.3.2",
      "actionmailer 2.3.2",
      "activeresource 2.3.2",
      "activesupport 2.3.2",
      "thin 1.0.0",
      "rack 1.0.0",
      "rails 2.3.2")
  end

  it "falls back when Gemcutter API doesn't return proper Marshal format" do
    gemfile <<-G
      source "#{source_uri}"
      gem "rack"
    G

    bundle :install, :artifice => "endpoint_marshal_fail"
    expect(out).to include("Fetching source index from #{source_uri}")
    should_be_installed "rack 1.0.0"
  end

  it "timeouts when Bundler::Fetcher redirects too much" do
    gemfile <<-G
      source "#{source_uri}"
      gem "rack"
    G

    bundle :install, :artifice => "endpoint_redirect"
    expect(out).to match(/Too many redirects/)
  end

  context "when --full-index is specified" do
    it "should use the modern index for install" do
      gemfile <<-G
        source "#{source_uri}"
        gem "rack"
      G

      bundle "install --full-index", :artifice => "endpoint"
      expect(out).to include("Fetching source index from #{source_uri}")
      should_be_installed "rack 1.0.0"
    end

    it "should use the modern index for update" do
      gemfile <<-G
        source "#{source_uri}"
        gem "rack"
      G

      bundle "update --full-index", :artifice => "endpoint"
      expect(out).to include("Fetching source index from #{source_uri}")
      should_be_installed "rack 1.0.0"
    end
  end

  it "fetches again when more dependencies are found in subsequent sources" do
    build_repo2 do
      build_gem "back_deps" do |s|
        s.add_dependency "foo"
      end
      FileUtils.rm_rf Dir[gem_repo2("gems/foo-*.gem")]
    end

    gemfile <<-G
      source "#{source_uri}"
      source "#{source_uri}/extra"
      gem "back_deps"
    G

    bundle :install, :artifice => "endpoint_extra"
    should_be_installed "back_deps 1.0"
  end

  it "prints API output properly with back deps" do
    build_repo2 do
      build_gem "back_deps" do |s|
        s.add_dependency "foo"
      end
      FileUtils.rm_rf Dir[gem_repo2("gems/foo-*.gem")]
    end

    gemfile <<-G
      source "#{source_uri}"
      source "#{source_uri}/extra"
      gem "back_deps"
    G

    bundle :install, :artifice => "endpoint_extra"

    expect(out).to include("Fetching gem metadata from http://localgemserver.test/..")
    expect(out).to include("Fetching source index from http://localgemserver.test/extra")
  end

  it "does not fetch every specs if the index of gems is large when doing back deps" do
    build_repo2 do
      build_gem "back_deps" do |s|
        s.add_dependency "foo"
      end
      build_gem "missing"
      # need to hit the limit
      1.upto(Bundler::Source::Rubygems::API_REQUEST_LIMIT) do |i|
        build_gem "gem#{i}"
      end

      FileUtils.rm_rf Dir[gem_repo2("gems/foo-*.gem")]
    end

    gemfile <<-G
      source "#{source_uri}"
      source "#{source_uri}/extra"
      gem "back_deps"
    G

    bundle :install, :artifice => "endpoint_extra_missing"
    should_be_installed "back_deps 1.0"
  end

  it "uses the endpoint if all sources support it" do
    gemfile <<-G
      source "#{source_uri}"

      gem 'foo'
    G

    bundle :install, :artifice => "endpoint_api_missing"
    should_be_installed "foo 1.0"
  end

  it "fetches again when more dependencies are found in subsequent sources using --deployment" do
    build_repo2 do
      build_gem "back_deps" do |s|
        s.add_dependency "foo"
      end
      FileUtils.rm_rf Dir[gem_repo2("gems/foo-*.gem")]
    end

    gemfile <<-G
      source "#{source_uri}"
      source "#{source_uri}/extra"
      gem "back_deps"
    G

    bundle :install, :artifice => "endpoint_extra"

    bundle "install --deployment", :artifice => "endpoint_extra"
    should_be_installed "back_deps 1.0"
  end

  it "does not refetch if the only unmet dependency is bundler" do
    gemfile <<-G
      source "#{source_uri}"

      gem "bundler_dep"
    G

    bundle :install, :artifice => "endpoint"
    expect(out).to include("Fetching gem metadata from #{source_uri}")
  end

  fit "should install when EndpointSpecification with a bin dir owned by root", :sudo => true do
    sudo "mkdir -p #{system_gem_path("bin")}"
    sudo "chown -R root #{system_gem_path("bin")}"

    gemfile <<-G
      source "#{source_uri}"
      gem "rails"
    G
    bundle :install, :artifice => "endpoint"
    puts out, err
    should_be_installed "rails 2.3.2"
  end

  it "installs the binstubs" do
    gemfile <<-G
      source "#{source_uri}"
      gem "rack"
    G

    bundle "install --binstubs", :artifice => "endpoint"

    gembin "rackup"
    expect(out).to eq("1.0.0")
  end

  it "installs the bins when using --path and uses autoclean" do
    gemfile <<-G
      source "#{source_uri}"
      gem "rack"
    G

    bundle "install --path vendor/bundle", :artifice => "endpoint"

    expect(vendored_gems("bin/rackup")).to exist
  end

  it "installs the bins when using --path and uses bundle clean" do
    gemfile <<-G
      source "#{source_uri}"
      gem "rack"
    G

    bundle "install --path vendor/bundle --no-clean", :artifice => "endpoint"

    expect(vendored_gems("bin/rackup")).to exist
  end

  it "prints post_install_messages" do
    gemfile <<-G
      source "#{source_uri}"
      gem 'rack-obama'
    G

    bundle :install, :artifice => "endpoint"
    expect(out).to include("Post-install message from rack:")
  end

  it "should display the post install message for a dependency" do
    gemfile <<-G
      source "#{source_uri}"
      gem 'rack_middleware'
    G

    bundle :install, :artifice => "endpoint"
    expect(out).to include("Post-install message from rack:")
    expect(out).to include("Rack's post install message")
  end

  context "when using basic authentication" do
    let(:user)     { "user" }
    let(:password) { "pass" }
    let(:basic_auth_source_uri) do
      uri          = URI.parse(source_uri)
      uri.user     = user
      uri.password = password

      uri
    end

    it "passes basic authentication details and strips out creds" do
      gemfile <<-G
        source "#{basic_auth_source_uri}"
        gem "rack"
      G

      bundle :install, :artifice => "endpoint_basic_authentication"
      expect(out).not_to include("#{user}:#{password}")
      should_be_installed "rack 1.0.0"
    end

    it "strips http basic authentication creds for modern index" do
      gemfile <<-G
        source "#{basic_auth_source_uri}"
        gem "rack"
      G

      bundle :install, :artifice => "endopint_marshal_fail_basic_authentication"
      expect(out).not_to include("#{user}:#{password}")
      should_be_installed "rack 1.0.0"
    end

    it "strips http basic auth creds when it can't reach the server" do
      gemfile <<-G
        source "#{basic_auth_source_uri}"
        gem "rack"
      G

      bundle :install, :artifice => "endpoint_500"
      expect(out).not_to include("#{user}:#{password}")
    end

    it "does not pass the user / password to different hosts on redirect" do
      gemfile <<-G
        source "#{basic_auth_source_uri}"
        gem "rack"
      G

      bundle :install, :artifice => "endpoint_creds_diff_host"
      should_be_installed "rack 1.0.0"
    end
  end

  context "when ruby is compiled without openssl" do
    before do
      # Install a monkeypatch that reproduces the effects of openssl being
      # missing when the fetcher runs, as happens in real life. The reason
      # we can't just overwrite openssl.rb is that Artifice uses it.
      bundled_app("broken_ssl").mkpath
      bundled_app("broken_ssl/openssl.rb").open("w") do |f|
        f.write <<-RUBY
          raise LoadError, "cannot load such file -- openssl"
        RUBY
      end
    end

    it "explains what to do to get it" do
      gemfile <<-G
        source "#{source_uri.gsub(/http/, 'https')}"
        gem "rack"
      G

      bundle :install, :env => {"RUBYOPT" => "-I#{bundled_app("broken_ssl")}"}
      expect(out).to include("OpenSSL")
    end
  end

  context "when SSL certificate verification fails" do
    it "explains what is going on" do
      # Install a monkeypatch that reproduces the effects of openssl raising
      # a certificate validation error at the appropriate moment.
      gemfile <<-G
        class Bundler::Fetcher
          def fetch_all_remote_specs
            raise OpenSSL::SSL::SSLError, "Certificate invalid"
          end
        end

        source "#{source_uri.gsub(/http/, 'https')}"
        gem "rack"
      G

      bundle :install
      expect(out).to match(/could not verify the SSL certificate/i)
    end
  end

  context ".gemrc with sources is present" do
    before do
      File.open(home('.gemrc'), 'w') do |file|
        file.puts({:sources => ["https://rubygems.org"]}.to_yaml)
      end
    end

    after do
      home('.gemrc').rmtree
    end

    it "uses other sources declared in the Gemfile" do
      gemfile <<-G
        source "#{source_uri}"
        gem 'rack'
      G

      bundle "install", :exitstatus => true, :artifice => "endpoint_marshal_fail"

      expect(exitstatus).to eq(0)
    end
  end
<<<<<<< HEAD
=======

>>>>>>> 50ce456e
end<|MERGE_RESOLUTION|>--- conflicted
+++ resolved
@@ -474,8 +474,5 @@
       expect(exitstatus).to eq(0)
     end
   end
-<<<<<<< HEAD
-=======
-
->>>>>>> 50ce456e
+
 end